/**
 * \file netconf_internal.h
 * \author Radek Krejci <rkrejci@cesnet.cz>
 * \brief libnetconf's internal functions and structures definitions.
 *
 * Copyright (C) 2012 CESNET, z.s.p.o.
 *
 * Redistribution and use in source and binary forms, with or without
 * modification, are permitted provided that the following conditions
 * are met:
 * 1. Redistributions of source code must retain the above copyright
 *    notice, this list of conditions and the following disclaimer.
 * 2. Redistributions in binary form must reproduce the above copyright
 *    notice, this list of conditions and the following disclaimer in
 *    the documentation and/or other materials provided with the
 *    distribution.
 * 3. Neither the name of the Company nor the names of its contributors
 *    may be used to endorse or promote products derived from this
 *    software without specific prior written permission.
 *
 * ALTERNATIVELY, provided that this notice is retained in full, this
 * product may be distributed under the terms of the GNU General Public
 * License (GPL) version 2 or later, in which case the provisions
 * of the GPL apply INSTEAD OF those given above.
 *
 * This software is provided ``as is, and any express or implied
 * warranties, including, but not limited to, the implied warranties of
 * merchantability and fitness for a particular purpose are disclaimed.
 * In no event shall the company or contributors be liable for any
 * direct, indirect, incidental, special, exemplary, or consequential
 * damages (including, but not limited to, procurement of substitute
 * goods or services; loss of use, data, or profits; or business
 * interruption) however caused and on any theory of liability, whether
 * in contract, strict liability, or tort (including negligence or
 * otherwise) arising in any way out of the use of this software, even
 * if advised of the possibility of such damage.
 *
 */

#ifndef NETCONF_INTERNAL_H_
#define NETCONF_INTERNAL_H_

#include <time.h>
#include <stdbool.h>
#include <pthread.h>

#ifndef DISABLE_LIBSSH
#	include <libssh2.h>
#endif

#include <libxml/tree.h>
#include <libxml/xpath.h>

#include "netconf.h"
#include "callbacks.h"
#include "with_defaults.h"

#define SID_SIZE 	16

#define UTF8 		"UTF-8"
#define XML_VERSION 	"1.0"

/**
 * @brief NETCONF v1.0 message separator.
 * @ingroup internalAPI
 */
#define NC_V10_END_MSG      "]]>]]>"

/**
 * @brief NETCONF v1.1 message separator (part of the chunked framing mechanism).
 * @ingroup internalAPI
 */
#define NC_V11_END_MSG      "\n##\n"

/**
 * @brief Default NETCONF port number assigned by IANA.
 * @ingroup internalAPI
 */
#define NC_PORT             830

/* NETCONF namespaces */
#define NC_NS_BASE10		"urn:ietf:params:xml:ns:netconf:base:1.0"
#define NC_NS_BASE10_ID		"base10"
#define NC_NS_BASE11		"urn:ietf:params:xml:ns:netconf:base:1.1"
#define NC_NS_BASE11_ID		"base11"

#define NC_NS_YIN 		"urn:ietf:params:xml:ns:yang:yin:1"

#define NC_NS_BASE NC_NS_BASE10
#define NC_NS_BASE_ID NC_NS_BASE10_ID

#define NC_CAP_BASE10_ID      	"urn:ietf:params:netconf:base:1.0"
#define NC_CAP_BASE11_ID      	"urn:ietf:params:netconf:base:1.1"
#define NC_CAP_NOTIFICATION_ID 	"urn:ietf:params:netconf:capability:notification:1.0"
#define NC_CAP_INTERLEAVE_ID 	"urn:ietf:params:netconf:capability:interleave:1.0"
#define NC_CAP_WRUNNING_ID  	"urn:ietf:params:netconf:capability:writable-running:1.0"
#define NC_CAP_CANDIDATE_ID 	"urn:ietf:params:netconf:capability:candidate:1.0"
#define NC_CAP_STARTUP_ID   	"urn:ietf:params:netconf:capability:startup:1.0"
#define NC_CAP_POWERCTL_ID 	"urn:liberouter:params:netconf:capability:power-control:1.0"
#define NC_CAP_CONFIRMED_COMMIT_ID "urn:ietf:params:netconf:capability:confirmed-commit:1.1"
#define NC_CAP_ROLLBACK_ID	"urn:ietf:params:netconf:capability:rollback-on-error:1.0"
#define NC_CAP_VALIDATE_ID	"urn:ietf:params:netconf:capability:validate:1.1"
#define NC_CAP_MONITORING_ID "urn:ietf:params:xml:ns:yang:ietf-netconf-monitoring"
#define NC_CAP_WITHDEFAULTS_ID 	"urn:ietf:params:netconf:capability:with-defaults:1.0"

#define NC_NS_WITHDEFAULTS 	"urn:ietf:params:xml:ns:yang:ietf-netconf-with-defaults"
#define NC_NS_WITHDEFAULTS_ID   "wd"
#define NC_NS_NOTIFICATIONS "urn:ietf:params:xml:ns:netconf:notification:1.0"
#define NC_NS_NOTIFICATIONS_ID 	"ntf"
#define NC_NS_MONITORING 	"urn:ietf:params:xml:ns:yang:ietf-netconf-monitoring"
#define NC_NS_MONITORING_ID 	"monitor"
#define NC_NS_NACM              "urn:ietf:params:xml:ns:yang:ietf-netconf-acm"
#define NC_NS_NACM_ID           "nacm"

/* NETCONF versions identificators */
#define NETCONFV10	0
#define NETCONFV11	1
#define NETCONFVUNK -1

/* RPC model elements */
#define NC_HELLO_MSG        "hello"
#define NC_RPC_MSG          "rpc"
#define NC_RPC_REPLY_MSG    "rpc-reply"
#define NC_RPC_ERROR        "rpc-error"
#define NC_RPC_OK           "ok"
#define NC_RPC_DATA         "data"

#define SSH2_KEYS 3 /* the number of supported keys */

/*
 * Special session ID to be used by libnetconf's internal dummy sessions. This
 * kind of dummy sessions does not break datastore locks on a session close.
 */
#define INTERNAL_DUMMY_ID "0"

/*
 * how to send NETCONF XML content:
 * 1 - formatted, i.e. with new lines and spaces
 * 0 - unformatted, only the content without any unnecessary white space formatting characters
 */
#define NC_CONTENT_FORMATTED 1

#ifdef __GNUC__
#  define UNUSED(x) UNUSED_ ## x __attribute__((__unused__))
#else
#  define UNUSED(x) UNUSED_ ## x
#endif

/* libnetconf's message printing */
char prv_msg[4096];
void prv_print(NC_VERB_LEVEL level, const char* msg);
extern int verbose_level;
#define ERROR(format,args...) if(verbose_level>=NC_VERB_ERROR){snprintf(prv_msg,4095,format,##args); prv_print(NC_VERB_ERROR, prv_msg);}
#define WARN(format,args...) if(verbose_level>=NC_VERB_WARNING){snprintf(prv_msg,4095,format,##args); prv_print(NC_VERB_WARNING, prv_msg);}
#define VERB(format,args...) if(verbose_level>=NC_VERB_VERBOSE){snprintf(prv_msg,4095,format,##args); prv_print(NC_VERB_VERBOSE, prv_msg);}
#define DBG(format,args...) if(verbose_level>=NC_VERB_DEBUG){snprintf(prv_msg,4095,format,##args); prv_print(NC_VERB_DEBUG, prv_msg);}
#ifdef DEBUG_THREADS
#define DBG_UNLOCK(name) DBG("Unlocking %s in thread %lu (%s:%d)", name, pthread_self(), __FILE__, __LINE__)
#define DBG_LOCK(name) DBG("Locking %s in thread %lu (%s:%d)", name, pthread_self(), __FILE__, __LINE__)
#else
#define DBG_UNLOCK(name)
#define DBG_LOCK(name)
#endif

/**
 * @brief Callbacks structure for all the callback functions that can be set by an application
 * @ingroup internalAPI
 */
struct callbacks {
	/**< @brief Message printing function, if not set, all the messages are suppressed */
	void (*print)(NC_VERB_LEVEL level, const char* msg);
	/**< @brief Function processing \<rpc-error\> replies on the client side. If no callback function is set, the error details are ignored */
	void (*process_error_reply)(const char* tag,
			const char* type,
			const char* severity,
			const char* apptag,
			const char* path,
			const char* message,
			const char* attribute,
			const char* element,
			const char* ns,
			const char* sid);
#ifndef DISABLE_LIBSSH
	/**< @brief Callback for libssh2's 'keyboard-interactive' authentication method */
	void (*sshauth_interactive)(const char* name,
			int name_len,
			const char* instruction,
			int instruction_len,
			int num_prompts,
			const LIBSSH2_USERAUTH_KBDINT_PROMPT* prompts,
			LIBSSH2_USERAUTH_KBDINT_RESPONSE* responses,
			void** abstract);
	/**< @brief Callback for passing the password for libssh2's 'password' authentication method */
	char* (*sshauth_password)(const char* username, const char* hostname);
	/**< @brief Callback for passing the passphrase for libssh2's 'publickey' authentication method */
	char* (*sshauth_passphrase)(const char* username, const char* hostname, const char* privatekey_filepath);
	/**< @brief Callback to check the host authenticity: 0 ok, 1 failed */
	int (*hostkey_check)(const char* hostname, int keytype, const char* fingerprint);
	/**< @brief */
	char *publickey_filename[SSH2_KEYS];
	/**< @brief */
	char *privatekey_filename[SSH2_KEYS];
	/**< @brief is private key protected by password */
	int key_protected[SSH2_KEYS];
#endif
};

/**
 * @ingroup internalAPI
 * @brief Header instance of a callback structure storing all the callbacks set by the application
 *
 * Real instance of the callbacks structure is placed in callbacks.c where
 * the default values are also set.
 */
extern struct callbacks callbacks;

/**
 * @ingroup internalAPI
 * @brief NETCONF session statistics as defined in RFC 6022 (as common-counters)
 */
struct nc_session_stats {
	unsigned int in_rpcs;
	unsigned int in_bad_rpcs;
	unsigned int out_rpc_errors;
	unsigned int out_notifications;
};

/**
 * @ingroup internalAPI
 * @brief NETCONF statistics section as defined in RFC 6022
 */
struct nc_statistics {
	unsigned int participants;
#define TIME_LENGTH 21
	char start_time[TIME_LENGTH];
	unsigned int bad_hellos;
	unsigned int sessions_in;
	unsigned int sessions_dropped;
	struct nc_session_stats counters;
};

struct nacm_stats {
	unsigned int denied_ops;
	unsigned int denied_data;
	unsigned int denied_notifs;
};

/**
 * @ingroup internalAPI
 * @brief Information structure shared between all libnetconf's processes.
 */
struct nc_shared_info {
	pthread_rwlock_t lock;
	struct nc_statistics stats;
	struct nacm_stats stats_nacm;
};

/**
 * @ingroup internalAPI
 * @brief NETCONF session description structure
 *
 * No one outside libnetconf can access members of this structure.
 */
struct nc_session {
	/**< @brief Session ID */
	char session_id[SID_SIZE];
	/**< @brief Last message ID */
	long long unsigned int msgid;
	/**< @brief only for clients using libssh2 for communication */
	int libssh2_socket;
	/**< @brief Input file descriptor for communication with (reading from) the other side of the NETCONF session */
	int fd_input;
#ifdef DISABLE_LIBSSH
	/**< @brief FILE structure for the fd_input file descriptor. This is used only if libssh2 is not used */
	FILE *f_input;
#endif
	/**< @brief Output file descriptor for communication with (writing to) the other side of the NETCONF session */
	int fd_output;
#ifndef DISABLE_LIBSSH
	/**< @brief */
	LIBSSH2_SESSION * ssh_session;
	/**< @brief */
	LIBSSH2_CHANNEL * ssh_channel;
#else
	void *ssh_session;
	void *ssh_channel;
#endif
	/**< @brief netopeer-agent's hostname */
	char *hostname;
	/**< @brief netopeer-agent's port */
	char *port;
	/**< @brief name of the user holding the session */
	char *username;
<<<<<<< HEAD
	/**< @brief NULL-terminated list of external (system) groups for NACM */
	char **groups;
	/**< @brief login time in yang:date-and-time format */
	char *logintime;
	/**< @brief number of confirmed capabilities */
	struct nc_cpblts *capabilities;
=======
	/**< @brief login time in the yang:date-and-time format */
	char *logintime;
	/**< @brief number of confirmed capabilities */
	struct nc_cpblts *capabilities;
	/**< @brief serialized original capabilities of a server/client */
	char *capabilities_original;
>>>>>>> c1a9d402
	/**< @brief NETCONF protocol version */
	int version;
	/**< @brief session's with-defaults basic mode */
	NCWD_MODE wd_basic;
	/**< @brief session's with-defaults ORed supported modes */
	int wd_modes;
	/**< @brief status of the NETCONF session */
	NC_SESSION_STATUS status;
	/**< @brief thread lock for accessing session items */
	pthread_mutex_t mut_session;
	/**< @brief thread lock for accessing output */
	pthread_mutex_t mut_out;
	/**< @brief thread lock for accessing in */
	pthread_mutex_t mut_in;
	/**< @brief thread lock for accessing queue_event */
	pthread_mutex_t mut_equeue;
	/**< @brief thread lock for accessing queue_msg */
	pthread_mutex_t mut_mqueue;
	/**< @brief queue for received, but not processed, NETCONF messages */
	struct nc_msg* queue_msg;
	/**< @brief queue for received, but not processed, NETCONF Event Notifications */
	struct nc_msg* queue_event;
	/**< @brief flag for active notification subscription on the session */
	int ntf_active;
	/**< @brief Flag if the session is monitored and connected to the shared memory segment */
	int monitored;
	/**< @brief NETCONF session statistics as defined in RFC 6022 */
	struct nc_session_stats *stats;
};

/**
 * @brief NETCONF error structure representation
 * @ingroup internalAPI
 */
struct nc_err {
	/**
	 * @brief Error tag
	 *
	 * Expected values are
	 * <br/>#NC_ERR_TAG_IN_USE,<br/>#NC_ERR_TAG_INVALID_VALUE,
	 * <br/>#NC_ERR_TAG_TOO_BIG,<br/>#NC_ERR_TAG_MISSING_ATTR,
	 * <br/>#NC_ERR_TAG_BAD_ATTR,<br/>#NC_ERR_TAG_UNKN_ATTR,
	 * <br/>#NC_ERR_TAG_MISSING_ELEM,<br/>#NC_ERR_TAG_BAD_ELEM,
	 * <br/>#NC_ERR_TAG_UNKN_ELEM,<br/>#NC_ERR_TAG_UNKN_NAMESPACE,
	 * <br/>#NC_ERR_TAG_ACCESS_DENIED,<br/>#NC_ERR_TAG_LOCK_DENIED,
	 * <br/>#NC_ERR_TAG_RES_DENIED,<br/>#NC_ERR_TAG_ROLLBCK,
	 * <br/>#NC_ERR_TAG_DATA_EXISTS,<br/>#NC_ERR_TAG_DATA_MISSING,
	 * <br/>#NC_ERR_TAG_OP_NOT_SUPPORTED,<br/>#NC_ERR_TAG_OP_FAILED,
	 * <br/>#NC_ERR_TAG_PARTIAL_OP,<br/>#NC_ERR_TAG_MALFORMED_MSG.
	 */
	char *tag;
	/**
	 * @brief Error layer where the error occurred
	 *
	 * Expected values are
	 * <br/>#NC_ERR_TYPE_RPC,<br/>#NC_ERR_TYPE_PROT,
	 * <br/>#NC_ERR_TYPE_APP,<br/>#NC_ERR_TYPE_TRANS.
	 */
	char *type;
	/**
	 * @brief Error severity.
	 *
	 * Expected values are
	 * <br/>#NC_ERR_SEV_ERR,<br/>#NC_ERR_SEV_WARN.
	 */
	char *severity;
	/**
	 * @brief The data-model-specific or implementation-specific error condition, if one exists.
	 */
	char *apptag;
	/**
	 * @brief XPATH expression identifying the element with the error.
	 */
	char *path;
	/**
	 * @brief Human-readable description of the error.
	 */
	char *message;
	/**
	 * @brief Name of the data-model-specific XML attribute that caused the error.
	 * \todo: The model defines this as a sequence, so we have to support storing of multiple values for this
	 * This information is a part of the error-info element.
	 */
	char *attribute;
	/**
	 * @brief Name of the data-model-specific XML element that caused the error.
	 * \todo: The model defines this as a sequence, so we have to support storing of multiple values for this
	 * This information is a part of the error-info element.
	 */
	char *element;
	/**
	 * @brief Name of the unexpected XML namespace that caused the error.
	 * \todo: The model defines this as a sequence, so we have to support storing of multiple values for this
	 * This information is a part of the error-info element.
	 */
	char *ns;
	/**
	 * @brief Session ID of the session holding the requested lock.
	 *
	 * This information is a part of the error-info element.
	 */
	char *sid;
	/**
	 * @brief Pointer to the next error in the list
	 */
	struct nc_err* next;
};

struct nacm_rpc {
	bool default_read; /* false (0) for permit, true (1) for deny */
	bool default_write; /* false (0) for permit, true (1) for deny */
	bool default_exec; /* false (0) for permit, true (1) for deny */
	struct rule_list** rule_lists;
};

/**
 * @brief generic message structure covering both a rpc and a reply.
 * @ingroup internalAPI
 */
struct nc_msg {
	xmlDocPtr doc;
	xmlXPathContextPtr ctxt;
	char* msgid;
	union {
		NC_REPLY_TYPE reply;
		NC_RPC_TYPE rpc;
		NC_NOTIF_TYPE ntf;
	} type;
	NCWD_MODE with_defaults;
	struct nacm_rpc *nacm;
	struct nc_err* error;
	struct nc_msg* next;
};

struct nc_filter {
	NC_FILTER_TYPE type;
	xmlNodePtr subtree_filter;
};

struct nc_cpblts {
	int iter;
	int list_size;
	int items;
	char **list;
};

/**
 * @brief Get a copy of the given string without whitespaces.
 *
 * @param[in] in string to clear.
 *
 * return Copy of the given string without whitespaces. The caller is supposed to free it.
 */
char* nc_clrwspace (const char* in);

/**
 * @brief Process config data according to with-defaults' mode and data model
 * @param[in] config XML configuration data document in which the default values will
 * be modified (added for report-all and removed for trim mode).
 * @param[in] model Configuration data model for the data given in the config parameter.
 * @param[in] mode With-defaults capability mode for the configuration data modification.
 * @return 0 on success, non-zero else.
 */
int ncdflt_default_values(xmlDocPtr config, const xmlDocPtr model, NCWD_MODE mode);

/**
 * @breaf Remove the defaults nodes from copy-config and edit-config config.
 *
 * This function should be used only if report-all-tagged mode is supported.
 *
 * @param[in] config XML configuration data document in which the default node will
 * be checked if it contains 'default' attribute and also the correct default value
 * according to the model and in such case the node will be returned to its
 * default value (i.e. removed from the config where it can be again added by
 * a following input operation).
 * @param[in] model Configuration data model for the data given in the config parameter.
 * @return 0 on success, non-zero else.
 */
int ncdflt_default_clear(xmlDocPtr config, const xmlDocPtr model);

/**
 * @ingroup internalAPI
 * @brief Transform given time_t (seconds since the epoch) into the RFC 3339 format
 * accepted by NETCONF functions.
 *
 * This is a reverse function to nc_datetime2time().
 *
 * @param[in] time time_t type value returned e.g. by time().
 * @return Printed string in a format compliant to RFC 3339. It is up to the
 * caller to free the returned string.
 */
char* nc_time2datetime(time_t time);

/**
 * @ingroup internalAPI
 * @brief Transform given string in RFC 3339 compliant format to the time_t
 * (seconds since the epoch) accepted by most Linux functions.
 *
 * This is a reverse function to nc_time2datetime().
 *
 * @param[in] time Time structure returned e.g. by localtime().
 * @return time_t value of the given string.
 */
time_t nc_datetime2time(const char* datetime);

/**
 * @brief Parse the given reply message and create a NETCONF error structure
 * describing the error from the reply. The reply must be of #NC_REPLY_ERROR type.
 * @param[in] reply \<rpc-reply\> message to be parsed.
 * @return Filled error structure according to given rpc-reply, returned value
 * is automatically connected with the given rpc-reply and should not be freed
 * separately. This behaviour should be changed when this function will be a part
 * of the public API and used by applications.
 */
struct nc_err* nc_err_parse(nc_reply* reply);

/**
 * @brief Apply filter on the given XML document.
 * @param data XML document to be filtered.
 * @param filter Filter to apply. Only 'subtree' filters are supported.
 * @return 0 on success,\n non-zero else
 */
int ncxml_filter(xmlNodePtr old, const struct nc_filter * filter, xmlNodePtr *new);

/**
 * @brief Get state information about sessions. Only information about monitored
 * sessions added by nc_session_monitor() is provided.
 * @return Serialized XML describing session as defined in RFC 6022, NULL on
 * error (or if no session is monitored).
 */
char* nc_session_stats(void);

#ifndef DISABLE_NOTIFICATIONS

/**
 * @brief Initiate the NETCONF Notifications environment
 * @return 0 on success, non-zero value else
 */
int ncntf_init(void);

/**
 * @brief Close all the NETCONF Event Streams and other parts of the Notification
 * environment.
 */
void ncntf_close(void);

#endif /* DISABLE_NOTIFICATIONS */

int nc_session_monitoring_init(void);
void nc_session_monitoring_close(void);

/**
 * @brief Remove namespace definitions from the node which are no longer used.
 * @param[in] node XML element node which is to be checked for namespace definitions
 */
void nc_clear_namespaces(xmlNodePtr node);


char** nc_get_grouplist(const char* username);

#endif /* NETCONF_INTERNAL_H_ */<|MERGE_RESOLUTION|>--- conflicted
+++ resolved
@@ -291,21 +291,14 @@
 	char *port;
 	/**< @brief name of the user holding the session */
 	char *username;
-<<<<<<< HEAD
 	/**< @brief NULL-terminated list of external (system) groups for NACM */
 	char **groups;
-	/**< @brief login time in yang:date-and-time format */
-	char *logintime;
-	/**< @brief number of confirmed capabilities */
-	struct nc_cpblts *capabilities;
-=======
 	/**< @brief login time in the yang:date-and-time format */
 	char *logintime;
 	/**< @brief number of confirmed capabilities */
 	struct nc_cpblts *capabilities;
 	/**< @brief serialized original capabilities of a server/client */
 	char *capabilities_original;
->>>>>>> c1a9d402
 	/**< @brief NETCONF protocol version */
 	int version;
 	/**< @brief session's with-defaults basic mode */
