/**
 * \file session.c
 * \author Radek Krejci <rkrejci@cesnet.cz>
 * \brief Implementation of functions to handle NETCONF sessions.
 *
 * Copyright (c) 2012-2014 CESNET, z.s.p.o.
 *
 * Redistribution and use in source and binary forms, with or without
 * modification, are permitted provided that the following conditions
 * are met:
 * 1. Redistributions of source code must retain the above copyright
 *    notice, this list of conditions and the following disclaimer.
 * 2. Redistributions in binary form must reproduce the above copyright
 *    notice, this list of conditions and the following disclaimer in
 *    the documentation and/or other materials provided with the
 *    distribution.
 * 3. Neither the name of the Company nor the names of its contributors
 *    may be used to endorse or promote products derived from this
 *    software without specific prior written permission.
 *
 * ALTERNATIVELY, provided that this notice is retained in full, this
 * product may be distributed under the terms of the GNU General Public
 * License (GPL) version 2 or later, in which case the provisions
 * of the GPL apply INSTEAD OF those given above.
 *
 * This software is provided ``as is, and any express or implied
 * warranties, including, but not limited to, the implied warranties of
 * merchantability and fitness for a particular purpose are disclaimed.
 * In no event shall the company or contributors be liable for any
 * direct, indirect, incidental, special, exemplary, or consequential
 * damages (including, but not limited to, procurement of substitute
 * goods or services; loss of use, data, or profits; or business
 * interruption) however caused and on any theory of liability, whether
 * in contract, strict liability, or tort (including negligence or
 * otherwise) arising in any way out of the use of this software, even
 * if advised of the possibility of such damage.
 *
 */

#define _GNU_SOURCE
#include <stdio.h>
#include <unistd.h>
#include <stdlib.h>
#include <stddef.h>
#include <string.h>
#include <sys/types.h>
#include <sys/stat.h>
#include <sys/mman.h>
#include <dirent.h>
#include <fcntl.h>
#include <errno.h>
#include <poll.h>
#include <pthread.h>
#include <pwd.h>
#include <ctype.h>

#ifndef DISABLE_LIBSSH
#	include <libssh2.h>
#endif

#include <libxml/tree.h>
#include <libxml/parser.h>
#include <libxml/xpath.h>
#include <libxml/xpathInternals.h>

#include "config.h"

#include "netconf_internal.h"
#include "messages.h"
#include "messages_internal.h"
#include "session.h"
#include "datastore.h"
#include "nacm.h"
#include "transport.h"

#ifdef ENABLE_TLS
# 	include "openssl/ssl.h"
#endif

#ifndef DISABLE_NOTIFICATIONS
#  include "notifications.h"
#endif

#ifndef DISABLE_URL
#	include "url_internal.h"
	extern int nc_url_protocols;
#endif

static const char rcsid[] __attribute__((used)) ="$Id: "__FILE__": "RCSID" $";

/* definition in datastore.c */
char **get_schemas_capabilities(void);

extern struct nc_shared_info *nc_info;

/*
 * From internal.c to be used by nc_session_get_cpblts_deault() to detect
 * what part of libnetconf is initiated and can be provided in hello messages
 * as a supported capability/module
 */
extern int nc_init_flags;

/**
 * @brief List of possible NETCONF transportation supported by libnetconf
 */
enum nc_transport {
	NC_TRTANSPORT_SSH /* netconf-ssh */
};

struct session_list_item {
	int offset_prev;
	int offset_next;
	int size;
	int active; /* flag if the non-dummy session is connected to this record */
	int scounter; /* number of sessions connected with this record */
	char session_id[SID_SIZE];
	pid_t pid;
	enum nc_transport transport;
	struct nc_session_stats stats;
	char login_time[TIME_LENGTH];
	 /*
	  * variable length part - data actually contain 2 strings (username and
	  * source-host whose lengths can differ for each session)
	  */
	pthread_rwlock_t lock;
	char data[1];
};

struct session_list_map {
	/* start of the mapped file with session list */
	int size; /* current file size (may include gaps) */
	int count; /* current number of sessions */
	int first_offset;
	pthread_rwlock_t lock; /* lock for the all file - for resizing */
	struct session_list_item record[1]; /* first record of the session records list */
};

static int session_list_fd = -1;
static struct session_list_map *session_list = NULL;

/**
 * Sleep time in microseconds to wait between unsuccessful reading due to EAGAIN or EWOULDBLOCK
 */
#define NC_READ_SLEEP 100
#ifdef DISABLE_LIBSSH
#ifdef ENABLE_TLS
#define NC_WRITE(session,buf,c,ret) \
	if (session->fd_output != -1) {ret = write (session->fd_output, (buf), strlen(buf)); \
		if (ret > 0) {c += ret;} \
	} else if (session->tls){ \
		ret = SSL_write(session->tls, (buf), strlen(buf)); \
		if (ret > 0) {c += ret;} \
	} else { \
		ret = -1; \
	}
#else /* not ENABLE_TLS (but DISABLE_LIBSSH) */
#define NC_WRITE(session,buf,c,ret) \
	if (session->fd_output != -1) {ret = write (session->fd_output, (buf), strlen(buf)); \
		if (ret > 0) {c += ret;} \
	} else { \
		ret = -1; \
	}
#endif /* not ENABLE_TLS */
#else /* not DISABLE_LIBSSH */
#ifdef ENABLE_TLS
#define NC_WRITE(session,buf,c,ret) \
	if(session->ssh_channel){ \
		ret = libssh2_channel_write (session->ssh_channel, (buf), strlen(buf)); \
		if (ret > 0) {c += ret;} \
	} else if (session->tls){ \
		ret = SSL_write(session->tls, (buf), strlen(buf)); \
		if (ret > 0) {c += ret;} \
	} else if (session->fd_output != -1) { \
		ret = write (session->fd_output, (buf), strlen(buf)); \
		if (ret > 0) {c += ret;} \
	} else { \
		ret = -1; \
	}
#else /* not ENABLE_TLS */
#define NC_WRITE(session,buf,c,ret) \
	if(session->ssh_channel){ \
		ret = libssh2_channel_write (session->ssh_channel, (buf), strlen(buf)); \
		if (ret > 0) {c += ret;} \
	} else if (session->fd_output != -1) { \
		ret = write (session->fd_output, (buf), strlen(buf)); \
		if (ret > 0) {c += ret;} \
	} else { \
		ret = -1; \
	}
#endif /* not ENABLE_TLS */
#endif /* not DISABLE_LIBSSH */

#define SIZE_STEP (1024*16)
int nc_session_monitoring_init(void)
{
	struct stat fdinfo;
	int first = 0, c;
	size_t size;
	pthread_rwlockattr_t rwlockattr;
	mode_t um;

	if (session_list != NULL) {
		ERROR("%s: session list already exists.", __func__);
		return (EXIT_FAILURE);
	}

	if (session_list_fd != -1) {
		close(session_list_fd);
	}

	um = umask(0000);
	session_list_fd = open(SESSIONSFILE_PATH, O_CREAT | O_RDWR, FILE_PERM);
	umask(um);
	if (session_list_fd == -1) {
		ERROR("Opening the sessions monitoring file failed (%s).", strerror(errno));
		return (EXIT_FAILURE);
	}

	/* get the file size */
	if (fstat(session_list_fd, &fdinfo) == -1) {
		ERROR("Unable to get the sessions monitoring file information (%s)", strerror(errno));
		close(session_list_fd);
		session_list_fd = -1;
		return (EXIT_FAILURE);
	}

	if (fdinfo.st_size == 0) {
		/* we have a new file, create some initial size using file gaps */
		first = 1;
		lseek(session_list_fd, SIZE_STEP - 1, SEEK_SET);
		while (((c = write(session_list_fd, "", 1)) == -1) && (errno == EAGAIN || errno == EINTR));
		if (c == -1) {
			WARN("%s: Preparing the session list file failed (%s).", __func__, strerror(errno));
		}
		lseek(session_list_fd, 0, SEEK_SET);
		size = SIZE_STEP;
	} else {
		size = fdinfo.st_size;
	}

	session_list = mmap(NULL, size, PROT_READ | PROT_WRITE, MAP_SHARED, session_list_fd, 0);
	if (session_list == MAP_FAILED) {
		ERROR("Accessing the shared sessions monitoring file failed (%s)", strerror(errno));
		close(session_list_fd);
		session_list = NULL;
		session_list_fd = -1;
		return (EXIT_FAILURE);
	}

	if (first) {
		pthread_rwlockattr_init(&rwlockattr);
		pthread_rwlockattr_setpshared(&rwlockattr, PTHREAD_PROCESS_SHARED);
		pthread_rwlock_init(&(session_list->lock), &rwlockattr);
		pthread_rwlockattr_destroy(&rwlockattr);
		pthread_rwlock_wrlock(&(session_list->lock));
		session_list->size = SIZE_STEP;
		session_list->count = 0;
		pthread_rwlock_unlock(&(session_list->lock));
	}

	return (EXIT_SUCCESS);
}

void nc_session_monitoring_close(void)
{
	if (session_list) {
		munmap(session_list, session_list->size);
		close(session_list_fd);
		session_list = NULL;
		session_list_fd = -1;
	}
}

int nc_session_monitor(struct nc_session* session)
{
	struct session_list_item *litem = NULL, *litem_aux;
	pthread_rwlockattr_t rwlockattr;
	int prev, next, size, totalsize = 0;

	if (session == NULL || session->monitored || session_list == NULL) {
		return (EXIT_FAILURE);
	}

	if (session->status != NC_SESSION_STATUS_WORKING && session->status != NC_SESSION_STATUS_DUMMY) {
		ERROR("%s: specified session is in invalid state and cannot be monitored.", __func__);
		return (EXIT_FAILURE);
	}

	/* critical section */
	pthread_rwlock_wrlock(&(session_list->lock));
	if (session_list->count > 0) {
		/* find possible duplicity of the record */
		for(litem = (struct session_list_item*)((char*)(session_list->record) + session_list->first_offset);
				litem != NULL;
				litem = (struct session_list_item*)((char*)litem + litem->offset_next)) {
			if (strcmp(session->session_id, litem->session_id) == 0) {
				/* session is already monitored */

				/*
				 * allow to add the session only if the connecting
				 * session is dummy or if there is no real session
				 * connected with this record
				 */
				if (session->status == NC_SESSION_STATUS_DUMMY) {
					litem->scounter++;
					/*
					 * PID is not updated, since the keep-alive check should
					 * focus on processes holding the real session, not the dummies
					 */
					pthread_rwlock_unlock(&(session_list->lock));

					/* connect session statistics to the shared memory segment */
					free(session->stats);
					session->stats = &(litem->stats);
					session->monitored = 1;
					return (EXIT_SUCCESS);
				} else if (session->status == NC_SESSION_STATUS_WORKING && litem->active == 0) {
					litem->scounter++;
					litem->active = 1;
					/* update PID for keep-alive check */
					litem->pid = getpid();
					pthread_rwlock_unlock(&(session_list->lock));

					/* connect session statistics to the shared memory segment */
					free(session->stats);
					session->stats = &(litem->stats);
					session->monitored = 1;
					return (EXIT_SUCCESS);
				} else if (litem->active == 1) {
					/* update PID for keep-alive check */
					litem->pid = getpid();
					pthread_rwlock_unlock(&(session_list->lock));
					return (EXIT_SUCCESS);
				} else {
					ERROR("%s: specified session is in invalid state and cannot be monitored.", __func__);
					pthread_rwlock_unlock(&(session_list->lock));
					return (EXIT_FAILURE);
				}
			}

			if (litem->offset_next == 0) {
				/* we are on the end of the list */
				break;
			}
		}
	}

	/* find the place for a new record, try to place it into some gap */
	size = (sizeof(struct session_list_item) - 1) + (
	                (session->username != NULL) ? (strlen(session->username) + 1) : 1) + (
	                (session->hostname != NULL) ? (strlen(session->hostname) + 1) : 1);
	if (session_list->count == 0) {
		/* we add the first item into the list */
		litem = &(session_list->record[0]);
		litem->offset_prev = 0;
		litem->offset_next = 0;
		session_list->first_offset = 0;
	} else if (session_list->first_offset >= size) {
		/* the gap is in the beginning of the list */
		litem = &(session_list->record[0]);
		litem->offset_prev = 0;
		litem->offset_next = session_list->first_offset;
		session_list->first_offset = 0;
	} else {
		totalsize = session_list->first_offset;

		/* search for a gap inside the list */
		for (litem = (struct session_list_item*) ((char*) (session_list->record) + session_list->first_offset);
		                ;
		                litem = (struct session_list_item*) ((char*) litem + litem->offset_next)) {
			/* check if there is enough space to add new record */
			if ((totalsize + litem->size + size) > session_list->size) {
				ERROR("There is not enough space to monitor another NETCONF session.");
				pthread_rwlock_unlock(&(session_list->lock));
				return (EXIT_FAILURE);
			} else {
				totalsize += litem->offset_next;
			}

			if (litem->offset_next >= (size + litem->size)) {
				/* we have the efficient gap */

				/* correct links from predecessor */
				prev = litem->size;
				next = litem->offset_next - litem->size;
				litem->offset_next = litem->size;

				/* now go into the new record and create connection with sibling records */
				litem = (struct session_list_item*)((char*)litem + litem->offset_next);
				litem->offset_prev = prev;
				litem->offset_next = next;

				/* also correct links in successor */
				litem_aux = (struct session_list_item*)((char*)litem + litem->offset_next);
				litem_aux->offset_prev = litem->offset_next;
				break;
			} else if (litem->offset_next == 0) {
				/* we are on the end of the list */
				prev = litem->size;
				litem->offset_next = litem->size;

				/* now go into the new record */
				litem = (struct session_list_item*)((char*)litem + litem->offset_next);
				litem->offset_prev = prev;
				litem->offset_next = 0;
				break;
			}
			/* move to another item in the list */
		}
	}
	session_list->count++;

	/* fill new structure */
	litem->size = size;
	strncpy(litem->session_id, session->session_id, SID_SIZE);
	litem->pid = getpid();
	litem->transport = NC_TRTANSPORT_SSH;
	if (session->stats != NULL) {
		memcpy(&(litem->stats), session->stats, sizeof(struct nc_session_stats));
		free(session->stats);
	}
	session->stats = &(litem->stats);
	strncpy(litem->login_time, (session->logintime == NULL) ? "" : session->logintime, TIME_LENGTH);
	litem->login_time[TIME_LENGTH - 1] = 0; /* terminating null byte */

	strcpy(litem->data, (session->username == NULL) ? "" : session->username);
	strcpy(litem->data + 1 + strlen(litem->data), (session->hostname == NULL) ? "" : session->hostname);

	pthread_rwlockattr_init(&rwlockattr);
	pthread_rwlockattr_setpshared(&rwlockattr, PTHREAD_PROCESS_SHARED);
	pthread_rwlock_init(&(litem->lock), &rwlockattr);
	pthread_rwlockattr_destroy(&rwlockattr);

	if (session->status == NC_SESSION_STATUS_WORKING) {
		litem->active = 1;
	}

	litem->scounter = 1;
	session->monitored = 1;

	/* end of critical section, other processes now can access new record */
	pthread_rwlock_unlock(&(session_list->lock));

	return (EXIT_SUCCESS);
}

static void nc_session_monitor_remove(struct session_list_item *litem)
{
	struct session_list_item *aux;

	/* reconnect the list */
	if (litem->offset_prev == 0) { /* first item in the list */
		session_list->first_offset += litem->offset_next;
	} else {
		aux = (struct session_list_item*) ((char*) litem - litem->offset_prev);
		aux->offset_next = (litem->offset_next == 0) ? 0 : (aux->offset_next + litem->offset_next);
	}
	aux = (struct session_list_item*) ((char*) litem + litem->offset_next);
	aux->offset_prev = (litem->offset_prev == 0) ? 0 : (aux->offset_prev + litem->offset_prev);
	session_list->count--;
}

/* length of path of /proc/<PID>/fd/<FDNUM> */
#define ALIVECHECK_PATH_LENGTH 32
static void nc_session_monitor_alive_check(void)
{
	struct session_list_item *litem;
	char dirpath[ALIVECHECK_PATH_LENGTH];
	char linkpath[ALIVECHECK_PATH_LENGTH];
	char linkname[sizeof(SESSIONSFILE_PATH) + 1];
	char* aux = NULL;
	int len;
	DIR *dir;
	struct dirent* pfd;

	if (session_list != NULL) {
		aux = strdup(SESSIONSFILE_PATH);
		nc_clip_occurences_with(aux, '/', '/');

		pthread_rwlock_wrlock(&(session_list->lock));

		/* check the whole list of monitored sessions */
		for (litem = (struct session_list_item*) ((char*) (session_list->record) + session_list->first_offset);
				;
		        litem = (struct session_list_item*) ((char*) litem + litem->offset_next)) {

			/* check that the monitored process is still alive */
			snprintf(dirpath, ALIVECHECK_PATH_LENGTH, "/proc/%d/fd", litem->pid);
			if (access(dirpath, F_OK) == -1) {
				/* no such a process exists, remove not alive session item */
				litem->scounter = 0;
				nc_session_monitor_remove(litem);
			} else {
				/* check that the process is still the same (is using libnetconf) */
				dir = opendir(dirpath);
				if (dir == NULL) {
					if (errno == ENOENT) {
						/* process /proc directory actually does not exist */
						litem->scounter = 0;
						nc_session_monitor_remove(litem);
					} /* else we cannot do more checks */
					goto alivecheck_next;
				}

				/* search in all file descriptors for the sessions stats file */
				errno = 0;
				while((pfd = readdir(dir)) != NULL) {
					snprintf(linkpath, ALIVECHECK_PATH_LENGTH, "%s/%s", dirpath, pfd->d_name);
					if ((len = readlink(linkpath, linkname, sizeof(linkname))) > 0) {
						linkname[len] = 0;
						if (strcmp(linkname, aux) == 0) {
							/* we have match, the process uses libnetconf */
							break;
						}
					} /* not a symlink or other problem - simply it doesn't match, continue */
				}
				if (pfd == NULL) {
					/* the process does not use libnetconf, remove not alive session item */
					litem->scounter = 0;
					nc_session_monitor_remove(litem);
				}
				closedir(dir);
			}

alivecheck_next:
			/* end loop condition */
			if (litem->offset_next == 0) {
				/* no other item in the list */
				break;
			}
		}

		pthread_rwlock_unlock(&(session_list->lock));
		free(aux);
	}

}

char* nc_session_stats(void)
{
	char *aux, *sessions = NULL, *session = NULL;
	struct session_list_item *litem;

	if (session_list == NULL) {
		return (NULL);
	}
	if (nc_init_flags & NC_INIT_KEEPALIVECHECK) {
		nc_session_monitor_alive_check();
	}
	pthread_rwlock_rdlock(&(session_list->lock));
	for (litem = (struct session_list_item*)((char*)(session_list->record) + session_list->first_offset); session_list->count > 0 && litem != NULL;) {
		aux = NULL;
		if (asprintf(&aux, "<session><session-id>%s</session-id>"
				"<transport>netconf-ssh</transport>"
				"<username>%s</username>"
				"<source-host>%s</source-host>"
				"<login-time>%s</login-time>"
				"<in-rpcs>%u</in-rpcs><in-bad-rpcs>%u</in-bad-rpcs>"
				"<out-rpc-errors>%u</out-rpc-errors>"
				"<out-notifications>%u</out-notifications></session>",
				litem->session_id,
				litem->data, /* username */
				litem->data + (strlen(litem->data) + 1), /* hostname */
				litem->login_time,
				litem->stats.in_rpcs,
				litem->stats.in_bad_rpcs,
				litem->stats.out_rpc_errors,
				litem->stats.out_notifications) == -1) {
			ERROR("asprintf() failed (%s:%d).", __FILE__, __LINE__);
		} else {
			if (session == NULL) {
				session = aux;
			} else {
				void *tmp = realloc(session, strlen(session) + strlen(aux) + 1);
				if (tmp == NULL) {
					ERROR("Memory reallocation failed (%s:%d).", __FILE__, __LINE__);
					free(aux);
					/* return what we already have */
					break;
				} else {
					session = tmp;
					strcat(session, aux);
					free(aux);
				}
			}
		}

		/* move to the next record */
		if (litem->offset_next == 0) {
			litem = NULL;
		} else {
			litem = (struct session_list_item*)((char*)litem + litem->offset_next);
		}
	}
	pthread_rwlock_unlock(&(session_list->lock));

	if (session != NULL) {
		if (asprintf(&sessions, "<sessions>%s</sessions>", session) == -1) {
			ERROR("asprintf() failed (%s:%d).", __FILE__, __LINE__);
			free(session);
			return (NULL);
		}
		free(session);
	}
	return (sessions);
}

const char* nc_session_get_id (const struct nc_session *session)
{
	if (session == NULL) {
		return (NULL);
	}
	return (session->session_id);
}

const char* nc_session_get_host(const struct nc_session* session)
{
	if (session == NULL) {
		return (NULL);
	}
	return (session->hostname);
}

const char* nc_session_get_port(const struct nc_session* session)
{
	if (session == NULL) {
		return (NULL);
	}
	return (session->port);
}

const char* nc_session_get_user(const struct nc_session* session)
{
	if (session == NULL) {
		return (NULL);
	}
	return (session->username);
}

NC_TRANSPORT nc_session_get_transport(const struct nc_session* session)
{
	if (session == NULL) {
		return (NC_TRANSPORT_UNKNOWN);
	}

	if (session->libssh2_socket != -1) {
		return (NC_TRANSPORT_SSH);
	}

#ifdef ENABLE_TLS
	if (session->tls != NULL) {
		return (NC_TRANSPORT_TLS);
	}
#endif

	return (NC_TRANSPORT_UNKNOWN);
}

int nc_session_get_version (const struct nc_session *session)
{
	if (session == NULL) {
		return (-1);
	}
	return (session->version);
}

int nc_session_get_eventfd (const struct nc_session *session)
{
	if (session == NULL) {
		return -1;
	}

#ifdef ENABLE_TLS
	if (session->tls != NULL) {
		return (SSL_get_fd(session->tls));
	}
#endif
	if (session->libssh2_socket != -1) {
		return (session->libssh2_socket);
	} else if (session->fd_input != -1) {
		return (session->fd_input);
	} else {
		return (-1);
	}
}

int nc_session_notif_allowed(struct nc_session *session)
{
	int ret;

	if (session == NULL) {
		/* notification subscription is not allowed */
		return 0;
	}

#ifndef DISABLE_NOTIFICATIONS
	/* check capabilities */
	if (nc_cpblts_enabled(session, NC_CAP_NOTIFICATION_ID) == 1) {
		/* subscription is allowed only if another subscription is not active */
		DBG_LOCK("mut_ntf");
		pthread_mutex_lock(&(session->mut_ntf));
		ret = (session->ntf_active == 0) ? 1 : 0;
		DBG_UNLOCK("mut_ntf");
		pthread_mutex_unlock(&(session->mut_ntf));

		return (ret);
	} else
#endif
	{
		/* notifications are not supported at all */
		return (0);
	}
}

void nc_cpblts_free(struct nc_cpblts *c)
{
	int i;

	if (c == NULL) {
		return;
	}

	if (c->list != NULL) {
		if (c->items <= c->list_size) {
			for(i = 0; i < c->items; i++) {
				if (c->list[i] != NULL) {
					free(c->list[i]);
				}
			}
		} else {
			WARN("nc_cpblts_free: invalid capabilities structure, some memory may not be freed.");
		}
		free(c->list);
	}
	free(c);
}

struct nc_cpblts *nc_cpblts_new(const char* const list[])
{
	struct nc_cpblts *retval;
	int i;

	retval = calloc(1, sizeof(struct nc_cpblts));
	if (retval == NULL) {
		ERROR("Memory allocation failed: %s (%s:%d).", strerror (errno), __FILE__, __LINE__);
		return (NULL);
	}

	retval->list_size = 10; /* initial value */
	retval->list = malloc(retval->list_size * sizeof(char*));
	if (retval->list == NULL) {
		ERROR("Memory allocation failed: %s (%s:%d).", strerror (errno), __FILE__, __LINE__);
		free(retval);
		return (NULL);
	}
	retval->list[0] = NULL;

	if (list != NULL) {
		for (i = 0; list[i] != NULL; i++) {
			retval->list[i] = strdup (list[i]);
			retval->items++;
			if (retval->items == retval->list_size) {
				/* resize the capacity of the capabilities list */
				void *tmp = realloc (retval->list, retval->list_size * 2 * sizeof (char*));
				if (tmp == NULL) {
					nc_cpblts_free (retval);
					return (NULL);
				}
				retval->list = tmp;
				retval->list_size *= 2;
			}
			retval->list[i + 1] = NULL;
		}
	}

	return (retval);
}

int nc_cpblts_add (struct nc_cpblts *capabilities, const char* capability_string)
{
	int i;
	char *s, *p = NULL;

	if (capabilities == NULL || capability_string == NULL) {
		return (EXIT_FAILURE);
	}

	/* get working copy of capability_string where the parameters will be ignored */
	s = strdup(capability_string);
	if ((p = strchr(s, '?')) != NULL) {
		/* in following comparison, ignore capability's parameters */
		*p = 0;
	}

	/* find duplicities */
	for (i = 0; i < capabilities->items; i++) {
		if (strncmp(capabilities->list[i], s, strlen(s)) == 0) {
			/* capability is already in the capabilities list, but
			 * parameters can differ, so substitute the current instance
			 * with the new one
			 */
			free(capabilities->list[i]);
			if (p != NULL) {
				*p = '?';
			}
			capabilities->list[i] = s;
			return (EXIT_SUCCESS);
		}
	}
	/* unhide capability's parameters */
	if (p != NULL) {
		*p = '?';
	}

	/* check size of the capabilities list */
	if ((capabilities->items + 1) >= capabilities->list_size) {
		/* resize the capacity of the capabilities list */
		void *tmp = realloc(capabilities->list, capabilities->list_size * 2 * sizeof (char*));
		if (tmp == NULL) {
			free(s);
			return (EXIT_FAILURE);
		}
		capabilities->list = tmp;
		capabilities->list_size *= 2;
	}

	/* add capability into the list */
	capabilities->list[capabilities->items] = s;
	capabilities->items++;
	/* set list terminating NULL item */
	capabilities->list[capabilities->items] = NULL;

	return (EXIT_SUCCESS);
}

int nc_cpblts_remove (struct nc_cpblts *capabilities, const char* capability_string)
{
	int i;
	char* s, *p;

	if (capabilities == NULL || capability_string == NULL) {
		return (EXIT_FAILURE);
	}

	if (capabilities->items > capabilities->list_size) {
		WARN("nc_cpblts_add: structure inconsistency! Some data may be lost.");
		return (EXIT_FAILURE);
	}

	s = strdup(capability_string);
	if ((p = strchr(s, '?')) != NULL) {
		/* in comparison, ignore capability's parameters */
		p = 0;
	}

	for (i = 0; i < capabilities->items; i++) {
		if (capabilities->list[i] != NULL && strncmp(capabilities->list[i], s, strlen(s)) == 0) {
			break;
		}
	}
	free(s);

	if (i < capabilities->items) {
		free(capabilities->list[i]);
		/* move here the last item from the list */
		capabilities->list[i] = capabilities->list[capabilities->items - 1];
		/* and then set the last item in the list to NULL */
		capabilities->list[capabilities->items - 1] = NULL;
		capabilities->items--;
	}

	return (EXIT_SUCCESS);
}

const char* nc_cpblts_get(const struct nc_cpblts *c, const char* capability_string)
{
	int i;
	char* s, *p;

	if (capability_string == NULL || c == NULL || c->list == NULL) {
		return (NULL);
	}

	s = strdup(capability_string);
	if ((p = strchr(s, '?')) != NULL) {
		/* in comparison, ignore capability's parameters */
		p = 0;
	}

	for (i = 0; c->list[i]; i++) {
		if (strncmp(s, c->list[i], strlen(s)) == 0) {
			free(s);
			return (c->list[i]);
		}
	}
	free(s);
	return (NULL);

}

int nc_cpblts_enabled(const struct nc_session* session, const char* capability_string)
{
	int i;
	char* s, *p;

	if (capability_string == NULL || session == NULL || session->capabilities == NULL) {
		return (0);
	}

	s = strdup(capability_string);
	if ((p = strchr(s, '?')) != NULL) {
		/* in comparison, ignore capability's parameters */
		p = 0;
	}

	for (i = 0; session->capabilities->list[i]; i++) {
		if (strncmp(s, session->capabilities->list[i], strlen(s)) == 0) {
			free(s);
			return (1);
		}
	}
	free(s);
	return (0);
}

void nc_cpblts_iter_start(struct nc_cpblts *c)
{
	if (c == NULL) {
		return;
	}
	c->iter = 0;
}

const char *nc_cpblts_iter_next(struct nc_cpblts *c)
{
	if (c == NULL || c->list == NULL) {
		return (NULL);
	}

	if (c->iter > (c->items - 1)) {
		return NULL;
	}

	return (c->list[c->iter++]);
}

int nc_cpblts_count(const struct nc_cpblts *c)
{
	if (c == NULL || c->list == NULL) {
		return 0;
	}
	return c->items;
}

struct nc_cpblts *nc_session_get_cpblts_default ()
{
	struct nc_cpblts *retval;
	char** nslist;
	int i;
	
	retval = nc_cpblts_new(NULL);
	if (retval == NULL) {
		return (NULL);
	}

	nc_cpblts_add(retval, NC_CAP_BASE10_ID);
	nc_cpblts_add(retval, NC_CAP_BASE11_ID);
	nc_cpblts_add(retval, NC_CAP_WRUNNING_ID);
	nc_cpblts_add(retval, NC_CAP_CANDIDATE_ID);
	nc_cpblts_add(retval, NC_CAP_STARTUP_ID);
	nc_cpblts_add(retval, NC_CAP_ROLLBACK_ID);

#ifndef DISABLE_NOTIFICATIONS
	if (nc_init_flags & NC_INIT_NOTIF) {
		nc_cpblts_add(retval, NC_CAP_INTERLEAVE_ID);
		nc_cpblts_add(retval, NC_CAP_NOTIFICATION_ID);
	}
#endif
#ifndef DISABLE_VALIDATION
	if (nc_init_flags & NC_INIT_VALIDATE) {
		nc_cpblts_add(retval, NC_CAP_VALIDATE10_ID);
		nc_cpblts_add(retval, NC_CAP_VALIDATE11_ID);
	}
#endif
	if ((nc_init_flags & NC_INIT_WD) && (ncdflt_get_basic_mode() != NCWD_MODE_NOTSET)) {
		nc_cpblts_add(retval, NC_CAP_WITHDEFAULTS_ID);
	}
#ifndef DISABLE_URL
	if ((nc_init_flags & NC_INIT_URL)) {
		nc_cpblts_add(retval, NC_CAP_URL_ID);
	}
#endif

	/* add namespaces of used datastores as announced capabilities */
	if ((nslist = get_schemas_capabilities()) != NULL) {
		for(i = 0; nslist[i] != NULL; i++) {
			nc_cpblts_add(retval, nslist[i]);
			free(nslist[i]);
		}
		free(nslist);
	}

	return (retval);
}

struct nc_cpblts* nc_session_get_cpblts (const struct nc_session* session)
{
	if (session == NULL) {
		return (NULL);
	}

	return (session->capabilities);
}

/**
 * @brief Parse with-defaults capability
 * This function is used in ssh.c
 */
void parse_wdcap(struct nc_cpblts *capabilities, NCWD_MODE *basic, int *supported)
{
	const char* cpblt;
	char* s;

	if ((cpblt = nc_cpblts_get(capabilities, NC_CAP_WITHDEFAULTS_ID)) != NULL) {
		if ((s = strstr(cpblt, "report-all")) != NULL) {
			if (s[-1] == '=' && s[-2] == 'e') {
				/* basic mode: basic-mode=report-all */
				*basic = NCWD_MODE_ALL;
			}
			*supported = *supported | NCWD_MODE_ALL;
		}
		if ((s = strstr(cpblt, "trim")) != NULL) {
			if (s[-1] == '=' && s[-2] == 'e') {
				/* basic mode: basic-mode=trim */
				*basic = NCWD_MODE_TRIM;
			}
			*supported = *supported | NCWD_MODE_TRIM;
		}
		if ((s = strstr(cpblt, "explicit")) != NULL) {
			if (s[-1] == '=' && s[-2] == 'e') {
				/* basic mode: basic-mode=explicit */
				*basic = NCWD_MODE_EXPLICIT;
			}
			*supported = *supported | NCWD_MODE_EXPLICIT;
		}
		if ((s = strstr(cpblt, "report-all-tagged")) != NULL) {
			*supported = *supported | NCWD_MODE_ALL_TAGGED;
		}
	} else {
		*basic = NCWD_MODE_NOTSET;
		*supported = 0;
	}
}

struct nc_session* nc_session_dummy(const char* sid, const char* username, const char* hostname, struct nc_cpblts *capabilities)
{
	struct nc_session * session;
	struct passwd* p;
	const char* cpblt;

	if (sid == NULL || username == NULL || capabilities == NULL) {
		return NULL;
	}

	if ((session = malloc (sizeof (struct nc_session))) == NULL) {
		ERROR("Memory allocation failed (%s)", strerror(errno));
		return NULL;
	}
	memset (session, 0, sizeof (struct nc_session));
	if ((session->stats = malloc (sizeof (struct nc_session_stats))) == NULL) {
		ERROR("Memory allocation failed (%s)", strerror(errno));
		free(session);
		return NULL;
	}

	/* do not send <close-session> on nc_session_close() */
	session->is_server = 1;

	/* set invalid fd values to prevent comunication */
	session->fd_input = -1;
	session->fd_output = -1;
	session->libssh2_socket = -1;

	/* init stats values */
	session->logintime = nc_time2datetime(time(NULL));
	session->monitored = 0;
	session->stats->in_rpcs = 0;
	session->stats->in_bad_rpcs = 0;
	session->stats->out_rpc_errors = 0;
	session->stats->out_notifications = 0;

	/*
	 * mutexes and queues fields are not initialized since dummy session
	 * cannot send or receive any data
	 */

	/* session is DUMMY */
	session->status = NC_SESSION_STATUS_DUMMY;
	/* copy session id */
	strncpy (session->session_id, sid, SID_SIZE);
	/* get system groups for the username */
	session->groups = nc_get_grouplist(username);
	/* if specified, copy hostname */
	if (hostname != NULL) {
		session->hostname = strdup (hostname);
	}
	/* copy user name */
	session->username = strdup (username);
	/* detect if user ID is 0 -> then the session is recovery */
	session->nacm_recovery = 0;
	if ((p = getpwnam(username)) != NULL) {
		if (p->pw_uid == NACM_RECOVERY_UID) {
			session->nacm_recovery = 1;
		}
	}
	/* create empty capabilities list */
	session->capabilities = nc_cpblts_new (NULL);
	/* initialize capabilities iterator */
	nc_cpblts_iter_start (capabilities);
	/* copy all capabilities */
	while ((cpblt = nc_cpblts_iter_next (capabilities)) != NULL) {
		nc_cpblts_add (session->capabilities, cpblt);
	}

	session->wd_basic = NCWD_MODE_NOTSET;
	session->wd_modes = 0;
	/* set with defaults capability flags */
	parse_wdcap(session->capabilities, &(session->wd_basic), &(session->wd_modes));

	return session;
}

static void announce_nc_session_closing(struct nc_session* session)
{
	nc_rpc *rpc_close = NULL;
	nc_reply *reply = NULL;

	/* prevent infinite recursion when socket is corrupted -> stack overflow */
	session->status = NC_SESSION_STATUS_CLOSING;

	/* close NETCONF session */
	rpc_close = nc_rpc_closesession();
	if (rpc_close != NULL) {
		if (nc_session_send_rpc(session, rpc_close) != 0) {
			nc_session_recv_reply(session, 10000, &reply); /* wait max 10 seconds */
			if (reply != NULL) {
				nc_reply_free(reply);
			}
		}
		if (rpc_close != NULL) {
			nc_rpc_free(rpc_close);
		}
	}

}

void nc_session_close(struct nc_session* session, NC_SESSION_TERM_REASON reason)
{
	int i;
	struct nc_msg *qmsg, *qmsg_aux;
	NC_SESSION_STATUS sstatus = session->status;

	/* lock session due to accessing its status and other items */
	if (sstatus != NC_SESSION_STATUS_DUMMY) {
		DBG_LOCK("mut_session");
		pthread_mutex_lock(&(session->mut_session));
	}

	/* close the SSH session */
	if (session != NULL && session->status != NC_SESSION_STATUS_CLOSING && session->status != NC_SESSION_STATUS_CLOSED) {

#ifndef DISABLE_NOTIFICATIONS
		/* let notification receiving/sending function stop, if any */
		ncntf_dispatch_stop(session);

		/* log closing of the session */
		if (sstatus != NC_SESSION_STATUS_DUMMY) {
			ncntf_event_new(-1, NCNTF_BASE_SESSION_END, session, reason, NULL);
		}
#endif

		if (strcmp(session->session_id, INTERNAL_DUMMY_ID) != 0) {
			/*
			 * break all datastore locks held by the session,
			 * libnetconf's internal dummy sessions are excluded
			 */
			ncds_break_locks(session);
		}

		/* close NETCONF session */
#ifdef DISABLE_LIBSSH
		if (session->f_input != NULL) {
			if (session->status == NC_SESSION_STATUS_WORKING && !session->is_server) {
				announce_nc_session_closing(session);
			}
		} else
#else
		if (session->ssh_channel != NULL) {
<<<<<<< HEAD
			DBG_LOCK("mut_libssh2_channels");
			pthread_mutex_lock(session->mut_libssh2_channels);
			i = libssh2_channel_eof(session->ssh_channel);
			DBG_UNLOCK("mut_libssh2_channels");
			pthread_mutex_unlock(session->mut_libssh2_channels);
			if (session->status == NC_SESSION_STATUS_WORKING &&  i == 0 && !session->is_server) {
				/* prevent infinite recursion when socket is corrupted -> stack overflow */
				session->status = NC_SESSION_STATUS_CLOSING;

				/* close NETCONF session */
				rpc_close = nc_rpc_closesession();
				if (rpc_close != NULL) {
					if (nc_session_send_rpc(session, rpc_close) != 0) {
						nc_session_recv_reply(session, 10000, &reply); /* wait max 10 seconds */
						if (reply != NULL) {
							nc_reply_free(reply);
						}
					}
					if (rpc_close != NULL) {
						nc_rpc_free(rpc_close);
					}
				}
=======
			if (session->status == NC_SESSION_STATUS_WORKING && libssh2_channel_eof(session->ssh_channel) == 0 && !session->is_server) {
				announce_nc_session_closing(session);
>>>>>>> 235e8c0c
			}

			DBG_LOCK("mut_libssh2_channels");
			pthread_mutex_lock(session->mut_libssh2_channels);
			libssh2_channel_free(session->ssh_channel);
			DBG_UNLOCK("mut_libssh2_channels");
			pthread_mutex_unlock(session->mut_libssh2_channels);
			session->ssh_channel = NULL;
		} else
#endif
#ifdef ENABLE_TLS
		if (session->tls != NULL) {
			if (session->status == NC_SESSION_STATUS_WORKING && !session->is_server) {
				announce_nc_session_closing(session);
			}
			SSL_shutdown(session->tls);
			SSL_free(session->tls);
			session->tls = NULL;
		}
#else
		{} /* close else which is not needed */
#endif
#ifndef DISABLE_LIBSSH
		if (session->ssh_session != NULL && session->next == NULL && session->prev == NULL) {
			/* close and free only if there is no other session using it */
			libssh2_session_disconnect(session->ssh_session, nc_session_term_string(reason));
			libssh2_session_free(session->ssh_session);
			session->ssh_session = NULL;

			close(session->libssh2_socket);
		}
		session->libssh2_socket = -1;
#endif
<<<<<<< HEAD
=======

		/* also destroy shared mutexes */
		if (session->mut_libssh2_channels != NULL) {
			pthread_mutex_destroy(session->mut_libssh2_channels);
			free(session->mut_libssh2_channels);
			session->mut_libssh2_channels = NULL;
		}
>>>>>>> 235e8c0c

		free(session->logintime);
		session->logintime = NULL;

		if (session->next == NULL && session->prev == NULL) {
			/* free only if there is no other session using it */
			free(session->hostname);
			free(session->username);
			free(session->port);

			/* also destroy shared mutexes */
			if (session->mut_libssh2_channels != NULL) {
				pthread_mutex_destroy(session->mut_libssh2_channels);
				free(session->mut_libssh2_channels);
				session->mut_libssh2_channels = NULL;
			}
		}
		session->username = NULL;
		session->hostname = NULL;
		session->port = NULL;

		/* remove messages from the queues */
		for (i = 0, qmsg = session->queue_event; i < 2; i++, qmsg = session->queue_msg) {
			while (qmsg != NULL) {
				qmsg_aux = qmsg->next;
				nc_msg_free(qmsg);
				qmsg = qmsg_aux;
			}
		}

		/*
		 * capabilities, session_id and shared monitoring structure are untouched
		 */

		/* successfully closed */
	}

	if (sstatus != NC_SESSION_STATUS_DUMMY) {
		session->status = NC_SESSION_STATUS_CLOSED;
		DBG_UNLOCK("mut_session");
		pthread_mutex_unlock(&(session->mut_session));
	} else {
		session->status = NC_SESSION_STATUS_CLOSED;
	}

	/* unlink the session from the list of related sessions */
	if (session->next != NULL) {
		session->next->prev = session->prev;
	}
	if (session->prev != NULL) {
		session->prev->next = session->next;
	}
	session->next = NULL;
	session->prev = NULL;
}


void nc_session_free (struct nc_session* session)
{
	struct session_list_item* litem;
	int i;

	if (session == NULL) {
		return;
	}

	if (session->status != NC_SESSION_STATUS_CLOSED) {
		nc_session_close(session, NC_SESSION_TERM_CLOSED);
	}

	if (session->groups != NULL) {
		for (i = 0; session->groups[i] != NULL; i++) {
			free(session->groups[i]);
		}
		free(session->groups);
	}
	if (session->capabilities != NULL) {
		nc_cpblts_free(session->capabilities);
	}

	/* destroy mutexes */
	pthread_mutex_destroy(&(session->mut_mqueue));
	pthread_mutex_destroy(&(session->mut_equeue));
	pthread_mutex_destroy(&(session->mut_ntf));
	pthread_mutex_destroy(&(session->mut_session));

	if (session_list != NULL && session->monitored == 1) {
		/* remove from internal list if session is monitored */
		pthread_rwlock_wrlock(&(session_list->lock));
		if (session_list->count > 0) {
			for (litem = (struct session_list_item*) ((char*) (session_list->record) + session_list->first_offset);
					;
					litem = (struct session_list_item*) ((char*) litem + litem->offset_next)) {
				if (strcmp(litem->session_id, session->session_id) == 0) {
					/* we have matching record */
					litem->scounter--;
					if (litem->scounter == 0) {
						nc_session_monitor_remove(litem);
					}

					/* remove link from session statistics into the mapped file */
					session->stats = NULL;

					/* we are done */
					break;
				}

				/* end loop condition */
				if (litem->offset_next == 0) {
					/* no other item in the list */

					/* if the session's stats were not connected
					 * with internal monitoring list, so free it
					 */
					free(session->stats);

					/* end the loop */
					break; /* for loop */
				}
			}
		}
		pthread_rwlock_unlock(&(session_list->lock));
	} else {
		/* there is no internal session monitoring list so session's
		 * stats cannot be connected with it - free the structure
		 * directly from the session structure
		 */
		free(session->stats);
	}

	free (session);
}

NC_SESSION_STATUS nc_session_get_status (const struct nc_session* session)
{
	if (session == NULL) {
		return (NC_SESSION_STATUS_ERROR);
	}

	return (session->status);
}

int nc_session_send (struct nc_session* session, struct nc_msg *msg)
{
	ssize_t c = 0;
	int len, status;
	char *text;
	char buf[1024];
	struct pollfd fds;
	int ret;

	if ((session->fd_output == -1)
#ifndef DISABLE_LIBSSH
			&& (session->ssh_channel == NULL)
#endif
#ifdef ENABLE_TLS
			&& (session->tls == NULL)
#endif
		) {
		return (EXIT_FAILURE);
	}

	/*
	 * maybe the previous check can be replaced by the following one, but
	 * using both cannot be wrong
	 */
	if (session->status != NC_SESSION_STATUS_WORKING &&
			session->status != NC_SESSION_STATUS_CLOSING) {
		return (EXIT_FAILURE);
	}

	/* check that we are able to write data */
	while (session->fd_input != -1) {
		fds.fd = session->fd_input;
		fds.events = POLLOUT;
		fds.revents = 0;
		status = poll(&fds, 1, 0);

		if ((status == -1) && (errno == EINTR)) {
			/* poll was interrupted - try it again */
			continue;
		} else if (status < 0) {
			/* poll failed - something wrong happened */
			ERROR("Poll on output communication file descriptor failed (%s)", strerror(errno));
			return (EXIT_FAILURE);

		} else if (status > 0 && ((fds.revents & POLLHUP) || (fds.revents & POLLERR))) {
			/* close pipe/fd - other side already did it */
			ERROR("Communication dropped.");
			nc_session_close(session, NC_SESSION_TERM_DROPPED);
			return (EXIT_FAILURE);
		}
		break;
	}

	/* lock the session for sending the data */

	xmlDocDumpFormatMemory (msg->doc, (xmlChar**) (&text), &len, NC_CONTENT_FORMATTED);
	DBG("Writing message (session %s): %s", session->session_id, text);

	DBG_LOCK("mut_libssh2_channels");
	pthread_mutex_lock(session->mut_libssh2_channels);
	/* if v1.1 send chunk information before message */
	if (session->version == NETCONFV11) {
		snprintf (buf, 1024, "\n#%d\n", (int) strlen (text));
		c = 0;
		do {
			NC_WRITE(session, &(buf[c]), c, ret);
			if (ret < 0) {
				DBG_UNLOCK("mut_libssh2_channels");
				pthread_mutex_unlock(session->mut_libssh2_channels);
				return (EXIT_FAILURE);
			}
#ifndef DISABLE_LIBSSH
			if (c == LIBSSH2_ERROR_TIMEOUT) {
				DBG_UNLOCK("mut_libssh2_channels");
				pthread_mutex_unlock(session->mut_libssh2_channels);
				VERB("Writing data into the communication channel timeouted.");
				return (EXIT_FAILURE);
			}
#endif
		} while (c < (ssize_t) strlen (buf));
	}

	/* write the message */
	c = 0;
	do {
		NC_WRITE(session, &(text[c]), c, ret);
		if (ret < 0) {
			DBG_UNLOCK("mut_libssh2_channels");
			pthread_mutex_unlock(session->mut_libssh2_channels);
			return (EXIT_FAILURE);
		}
#ifndef DISABLE_LIBSSH
		if (c == LIBSSH2_ERROR_TIMEOUT) {
			DBG_UNLOCK("mut_libssh2_channels");
			pthread_mutex_unlock(session->mut_libssh2_channels);
			VERB("Writing data into the communication channel timeouted.");
			return (EXIT_FAILURE);
		}
#endif
	} while (c < (ssize_t) strlen (text));
	free (text);

	/* close message */
	if (session->version == NETCONFV11) {
		text = NC_V11_END_MSG;
	} else { /* NETCONFV10 */
		text = NC_V10_END_MSG;
	}
	c = 0;
	do {
		NC_WRITE(session, &(text[c]), c, ret);
		if (ret < 0) {
			DBG_UNLOCK("mut_libssh2_channels");
			pthread_mutex_unlock(session->mut_libssh2_channels);
			return (EXIT_FAILURE);
		}
#ifndef DISABLE_LIBSSH
		if (c == LIBSSH2_ERROR_TIMEOUT) {
			DBG_UNLOCK("mut_libssh2_channels");
			pthread_mutex_unlock(session->mut_libssh2_channels);
			VERB("Writing data into the communication channel timeouted.");
			return (EXIT_FAILURE);
		}
#endif
	} while (c < (ssize_t) strlen (text));

	/* unlock the session's output */
	DBG_UNLOCK("mut_libssh2_channels");
	pthread_mutex_unlock(session->mut_libssh2_channels);

	return (EXIT_SUCCESS);
}

static int nc_session_read_len (struct nc_session* session, size_t chunk_length, char **text, size_t *len)
{
#ifndef DISABLE_LIBSSH
	char *err_msg;
#endif
	char *buf;
	ssize_t c;
	size_t rd = 0;
#ifdef ENABLE_TLS
	int r;
#endif

	/* check if we can work with the session */
	if (session->status != NC_SESSION_STATUS_WORKING &&
			session->status != NC_SESSION_STATUS_CLOSING) {
		return (EXIT_FAILURE);
	}

	buf = malloc ((chunk_length + 1) * sizeof(char));
	if (buf == NULL) {
		ERROR("Memory reallocation failed (%s:%d).", __FILE__, __LINE__);
		*len = 0;
		*text = NULL;
		return (EXIT_FAILURE);
	}

	while (rd < chunk_length) {
#ifndef DISABLE_LIBSSH
		if (session->ssh_channel) {
			/* read via libssh2 */
			c = libssh2_channel_read(session->ssh_channel, &(buf[rd]), chunk_length - rd);
			if (c == LIBSSH2_ERROR_EAGAIN || c == LIBSSH2_ERROR_TIMEOUT) {
				usleep (NC_READ_SLEEP);
				continue;
			} else if (c < 0) {
				libssh2_session_last_error (session->ssh_session, &err_msg, NULL, 0);
				ERROR("Reading from the SSH channel failed (%zd: %s)", c, err_msg);
				free (buf);
				*len = 0;
				*text = NULL;
				return (EXIT_FAILURE);
			} else if (c == 0) {
				if (libssh2_channel_eof (session->ssh_channel)) {
					ERROR("Server has closed the communication socket");
					free (buf);
					*len = 0;
					*text = NULL;
					return (EXIT_FAILURE);
				}
				usleep (NC_READ_SLEEP);
				continue;
			}
		} else
#endif
#ifdef ENABLE_TLS
		if (session->tls) {
			/* read via OpenSSL */
			c = SSL_read(session->tls, &(buf[rd]), chunk_length - rd);
			if (c < 0 && (r = SSL_get_error(session->tls, c))) {
				if (r == SSL_ERROR_WANT_READ) {
					usleep(NC_READ_SLEEP);
					continue;
				} else {
					ERROR("Reading from the TLS session failed (%d: %s)", r);
					free (buf);
					*len = 0;
					*text = NULL;
					return (EXIT_FAILURE);
				}
			}
		} else
#endif
		if (session->fd_input != -1) {
			/* read via file descriptor */
			c = read (session->fd_input, &(buf[rd]), chunk_length - rd);
			if (c == -1) {
				if (errno == EAGAIN) {
					usleep (NC_READ_SLEEP);
					continue;
				} else {
					ERROR("Reading from an input file descriptor failed (%s)", strerror(errno));
					free (buf);
					*len = 0;
					*text = NULL;
					return (EXIT_FAILURE);
				}
			}
		} else {
			ERROR("No way to read the input, fatal error.");
			free (buf);
			*len = 0;
			*text = NULL;
			return (EXIT_FAILURE);
		}

		rd += c;
	}

	/* add terminating null byte */
	buf[rd] = 0;

	*len = rd;
	*text = buf;
	return (EXIT_SUCCESS);
}

static int nc_session_read_until (struct nc_session* session, const char* endtag, unsigned int limit, char **text, size_t *len)
{
#ifndef DISABLE_LIBSSH
	char *err_msg;
#endif
	size_t rd = 0;
	ssize_t c;
	char *buf = NULL;
	size_t buflen = 0;
#ifdef ENABLE_TLS
	int r;
#endif

	/* check if we can work with the session */
	if (session->status != NC_SESSION_STATUS_WORKING &&
			session->status != NC_SESSION_STATUS_CLOSING) {
		return (EXIT_FAILURE);
	}

	if (endtag == NULL) {
		return (EXIT_FAILURE);
	}

	/* set starting buffer size */
	buflen = 1024;
	buf = (char*) malloc (buflen * sizeof(char));
	if (buf == NULL) {
		ERROR("Memory reallocation failed (%s:%d).", __FILE__, __LINE__);
		return (EXIT_FAILURE);
	}

	for (rd = 0;;) {
		if (limit > 0 && rd > limit) {
			free(buf);
			WARN("%s: reading limit reached.", __func__);
			return (EXIT_FAILURE);
		}
#ifndef DISABLE_LIBSSH
		if (session->ssh_channel) {
			/* read via libssh2 */
			c = libssh2_channel_read(session->ssh_channel, &(buf[rd]), 1);
			if (c == LIBSSH2_ERROR_EAGAIN || c == LIBSSH2_ERROR_TIMEOUT) {
				usleep (NC_READ_SLEEP);
				continue;
			} else if (c < 0) {
				libssh2_session_last_error (session->ssh_session, &err_msg, NULL, 0);
				ERROR("Reading from the SSH channel failed (%zd: %s)", c, err_msg);
				free (buf);
				if (len != NULL) {
					*len = 0;
				}
				if (text != NULL) {
					*text = NULL;
				}
				return (EXIT_FAILURE);
			} else if (c == 0) {
				if (libssh2_channel_eof (session->ssh_channel)) {
					ERROR("Server has closed the communication socket");
					free (buf);
					if (len != NULL) {
						*len = 0;
					}
					if (text != NULL) {
						*text = NULL;
					}
					return (EXIT_FAILURE);
				}
				usleep (NC_READ_SLEEP);
				continue;
			}
		} else
#endif
#ifdef ENABLE_TLS
		if (session->tls) {
			/* read via OpenSSL */
			c = SSL_read(session->tls, &(buf[rd]), 1);
			if (c < 0 && (r = SSL_get_error(session->tls, c))) {
				if (r == SSL_ERROR_WANT_READ) {
					usleep(NC_READ_SLEEP);
					continue;
				} else {
					ERROR("Reading from the TLS session failed (%d)", r);
					free (buf);
					*len = 0;
					*text = NULL;
					return (EXIT_FAILURE);
				}
			}
		} else
#endif
		if (session->fd_input != -1) {
			/* read via file descriptor */
			c = read (session->fd_input, &(buf[rd]), 1);
			if (c == -1) {
				if (errno == EAGAIN) {
					usleep (NC_READ_SLEEP);
					continue;
				} else {
					ERROR("Reading from an input file descriptor failed (%s)", strerror(errno));
					free (buf);
					if (len != NULL) {
						*len = 0;
					}
					if (text != NULL) {
						*text = NULL;
					}
					return (EXIT_FAILURE);
				}
			} else if (c == 0) {
				ERROR("EOF received (%s)", strerror(errno));
				free(buf);
				if (len != NULL ) {
					*len = 0;
				}
				if (text != NULL ) {
					*text = NULL;
				}
				return (EXIT_FAILURE);
			}
		} else {
			ERROR("No way to read the input, fatal error.");
			free (buf);
			if (len != NULL) {
				*len = 0;
			}
			if (text != NULL) {
				*text = NULL;
			}
			return (EXIT_FAILURE);
		}

		rd += c; /* should be rd++ */
		buf[rd] = '\0';

		if ((rd) < strlen (endtag)) {
			/* not enough data to compare with endtag */
			continue;
		} else {
			/* compare with endtag */
			if (strcmp (endtag, &(buf[rd - strlen (endtag)])) == 0) {
				/* end tag found */
				if (len != NULL) {
					*len = rd;
				}
				if (text != NULL) {
					*text = buf;
				} else {
					free(buf);
				}
				return (EXIT_SUCCESS);
			}
		}

		/* resize buffer if needed */
		if (rd == (buflen-1)) {
			/* get more memory for the text */
			void *tmp = realloc (buf, (2 * buflen) * sizeof(char));
			if (tmp == NULL) {
				ERROR("Memory reallocation failed (%s:%d).", __FILE__, __LINE__);
				if (len != NULL) {
					*len = 0;
				}
				if (text != NULL) {
					*text = NULL;
				}
				free(buf);
				return (EXIT_FAILURE);
			}
			buf = tmp;
			buflen = 2 * buflen;
		}
	}

	/* no one could be here */
	ERROR("Reading NETCONF message fatal failure");
	free (buf);
	if (len != NULL) {
		*len = 0;
	}
	if (text != NULL) {
		*text = NULL;
	}
	return (EXIT_FAILURE);
}

/**
 * @brief Get the message id string from the NETCONF message
 *
 * @param[in] msg NETCONF message to parse.
 * @return 0 on error,\n message-id of the message on success.
 */
const nc_msgid nc_msg_parse_msgid(const struct nc_msg *msg)
{
	nc_msgid ret = NULL;
	xmlAttrPtr prop;

	/* parse and store message-id */
	prop = xmlHasProp(xmlDocGetRootElement(msg->doc), BAD_CAST "message-id");
	if (prop != NULL && prop->children != NULL && prop->children->content != NULL) {
		ret = (char*)prop->children->content;
	}
	if (ret == NULL) {
		if (xmlStrcmp (xmlDocGetRootElement(msg->doc)->name, BAD_CAST "hello") != 0) {
			WARN("Missing message-id in %s.", (char*)xmlDocGetRootElement(msg->doc)->name);
			ret = NULL;
		} else {
			ret = "hello";
		}
	}

	return (ret);
}

static NC_MSG_TYPE nc_session_receive (struct nc_session* session, int timeout, struct nc_msg** msg)
{
	struct nc_msg *retval;
	nc_reply* reply;
	const char* id;
	char *text = NULL, *tmp_text, *chunk = NULL;
	size_t len;
	unsigned long long int text_size = 0, total_len = 0;
	size_t chunk_length;
	struct pollfd fds;
	int status;
	unsigned long int revents;
	NC_MSG_TYPE msgtype;
	xmlNodePtr root;

#ifndef DISABLE_LIBSSH
	LIBSSH2_POLLFD fds_ssh;
#endif

	if (session == NULL || (session->status != NC_SESSION_STATUS_WORKING && session->status != NC_SESSION_STATUS_CLOSING)) {
		ERROR("Invalid session to receive data.");
		return (NC_MSG_UNKNOWN);
	}

	/* lock the session for receiving */
	DBG_LOCK("mut_libssh2_channels");
	pthread_mutex_lock(session->mut_libssh2_channels);

	/* use while for possibility of repeating test */
	while(1) {
#ifndef DISABLE_LIBSSH
		if (session->ssh_channel != NULL) {
			/* we are getting data from libssh's channel */
			fds_ssh.type = LIBSSH2_POLLFD_CHANNEL;
			fds_ssh.fd.channel = session->ssh_channel;
			fds_ssh.events = LIBSSH2_POLLFD_POLLIN;
			fds_ssh.revents = LIBSSH2_POLLFD_POLLIN;
			/*
			 * According to libssh2 documentation, standard poll should work, but it does not.
			 * It seems, that some data are stored in internal buffers and they are not seen
			 * by poll, but libssh2_poll on the channel.
			 */
			/*
			fds.fd = eventfd;
			fds.events = POLLIN;
			fds.revents = 0;
			status = poll(&fds, 1, 100);
			*/
			status = libssh2_poll(&fds_ssh, 1, timeout);

			revents = fds_ssh.revents;
		} else
#endif
#ifdef ENABLE_TLS
		if (session->tls != NULL) {
			/* we are getting data from TLS session using OpenSSL */
			fds.fd = nc_session_get_eventfd(session);
			fds.events = POLLIN;
			fds.revents = 0;
			status = poll(&fds, 1, timeout);

			revents = (unsigned long int) fds.revents;
		} else
#endif
		if (session->fd_input != -1) {
			/* we are getting data from standard file descriptor */
			fds.fd = session->fd_input;
			fds.events = POLLIN;
			fds.revents = 0;
			status = poll(&fds, 1, timeout);

			revents = (unsigned long int) fds.revents;
		} else {
			ERROR("Invalid session to receive data.");
			return (NC_MSG_UNKNOWN);
		}

		/* process the result */
		if (status == 0) {
			/* timed out */
			DBG_UNLOCK("mut_libssh2_channels");
			pthread_mutex_unlock(session->mut_libssh2_channels);
			return (NC_MSG_WOULDBLOCK);
		} else if ((status == -1) && (errno == EINTR)) {
			/* poll was interrupted */
			continue;
		} else if (status < 0) {
			/* poll failed - something wrong happend, close this socket and wait for another request */
			DBG_UNLOCK("mut_libssh2_channels");
			pthread_mutex_unlock(session->mut_libssh2_channels);
			ERROR("Input channel error");
			nc_session_close(session, NC_SESSION_TERM_DROPPED);
			if (nc_info) {
				pthread_rwlock_wrlock(&(nc_info->lock));
				nc_info->stats.sessions_dropped++;
				pthread_rwlock_unlock(&(nc_info->lock));
			}
			return (NC_MSG_UNKNOWN);

		}
		/* status > 0 */
		/* check the status of the socket */
		/* if nothing to read and POLLHUP (EOF) or POLLERR set */
		if ((revents & POLLHUP) || (revents & POLLERR)) {
			/* close client's socket (it's probably already closed by client */
			DBG_UNLOCK("mut_libssh2_channels");
			pthread_mutex_unlock(session->mut_libssh2_channels);
			ERROR("Input channel closed");
			nc_session_close(session, NC_SESSION_TERM_DROPPED);
			if (nc_info) {
				pthread_rwlock_wrlock(&(nc_info->lock));
				nc_info->stats.sessions_dropped++;
				pthread_rwlock_unlock(&(nc_info->lock));
			}
			return (NC_MSG_UNKNOWN);
		}

		/* we have something to read */
		break;
	}

	switch (session->version) {
	case NETCONFV10:
		if (nc_session_read_until (session, NC_V10_END_MSG, 0, &text, &len) != 0) {
			goto malformed_msg_channels_unlock;
		}
		text[len - strlen (NC_V10_END_MSG)] = 0;
		DBG("Received message (session %s): %s", session->session_id, text);
		break;
	case NETCONFV11:
		do {
			if (nc_session_read_until (session, "\n#", 2, NULL, NULL) != 0) {
				if (total_len > 0) {
					free (text);
				}
				goto malformed_msg_channels_unlock;
			}
			if (nc_session_read_until (session, "\n", 0, &chunk, &len) != 0) {
				if (total_len > 0) {
					free (text);
				}
				goto malformed_msg_channels_unlock;
			}
			if (strcmp (chunk, "#\n") == 0) {
				/* end of chunked framing message */
				free (chunk);
				break;
			}

			/* convert string to the size of the following chunk */
			chunk_length = strtoul (chunk, (char **) NULL, 10);
			if (chunk_length == 0) {
				ERROR("Invalid frame chunk size detected, fatal error.");
				goto malformed_msg_channels_unlock;
			}
			free (chunk);
			chunk = NULL;

			/* now we have size of next chunk, so read the chunk */
			if (nc_session_read_len (session, chunk_length, &chunk, &len) != 0) {
				if (total_len > 0) {
					free (text);
				}
				goto malformed_msg_channels_unlock;
			}

			/*
			 * realloc resulting text buffer if needed (always needed now)
			 * don't forget count terminating null byte
			 * */
			if (text_size < (total_len + len + 1)) {
				char *tmp = realloc (text, total_len + len + 1);
				if (tmp == NULL) {
					ERROR("Memory reallocation failed (%s:%d).", __FILE__, __LINE__);
					free(text);
					goto malformed_msg_channels_unlock;
				}
				text = tmp;
				text[total_len] = '\0';
				text_size = total_len + len + 1;
			}
			memcpy(text + total_len, chunk, len);
			total_len += len;
			text[total_len] = '\0';
			free (chunk);
			chunk = NULL;

		} while (1);
		DBG("Received message (session %s): %s", session->session_id, text);
		break;
	default:
		ERROR("Unsupported NETCONF protocol version (%d)", session->version);
		goto malformed_msg_channels_unlock;
		break;
	}

	DBG_UNLOCK("mut_libssh2_channels");
	pthread_mutex_unlock(session->mut_libssh2_channels);

	retval = calloc (1, sizeof(struct nc_msg));
	if (retval == NULL) {
		ERROR("Memory reallocation failed (%s:%d).", __FILE__, __LINE__);
		free (text);
		goto malformed_msg;
	}

	/* skip leading whitespaces */
	tmp_text=text;
	while (isspace(*tmp_text)) {
		tmp_text++;
	}
	/* store the received message in libxml2 format */
	retval->doc = xmlReadDoc (BAD_CAST tmp_text, NULL, NULL, NC_XMLREAD_OPTIONS);
	if (retval->doc == NULL) {
		free (retval);
		free (text);
		ERROR("Invalid XML data received.");
		goto malformed_msg;
	}
	free (text);

	/* create xpath evaluation context */
	if ((retval->ctxt = xmlXPathNewContext(retval->doc)) == NULL) {
		ERROR("%s: rpc message XPath context cannot be created.", __func__);
		nc_msg_free(retval);
		goto malformed_msg;
	}

	/* register base namespace for the rpc */
	if (xmlXPathRegisterNs(retval->ctxt, BAD_CAST NC_NS_BASE10_ID, BAD_CAST NC_NS_BASE10) != 0) {
		ERROR("Registering base namespace for the message xpath context failed.");
		nc_msg_free(retval);
		goto malformed_msg;
	}
	if (xmlXPathRegisterNs(retval->ctxt, BAD_CAST NC_NS_NOTIFICATIONS_ID, BAD_CAST NC_NS_NOTIFICATIONS) != 0) {
		ERROR("Registering notifications namespace for the message xpath context failed.");
		nc_msg_free(retval);
		goto malformed_msg;
	}
	if (xmlXPathRegisterNs(retval->ctxt, BAD_CAST NC_NS_WITHDEFAULTS_ID, BAD_CAST NC_NS_WITHDEFAULTS) != 0) {
		ERROR("Registering with-defaults namespace for the message xpath context failed.");
		nc_msg_free(retval);
		goto malformed_msg;
	}
	if (xmlXPathRegisterNs(retval->ctxt, BAD_CAST NC_NS_MONITORING_ID, BAD_CAST NC_NS_MONITORING) != 0) {
		ERROR("Registering monitoring namespace for the message xpath context failed.");
		nc_msg_free(retval);
		goto malformed_msg;
	}

	/* parse and store message type */
	root = xmlDocGetRootElement(retval->doc);
	if (xmlStrcmp (root->name, BAD_CAST "rpc-reply") == 0) {
		msgtype = NC_MSG_REPLY;

		/* set reply type flag */
		nc_reply_parse_type(retval);

	} else if (xmlStrcmp (root->name, BAD_CAST "rpc") == 0) {
		msgtype = NC_MSG_RPC;

		/* set rpc type flag */
		nc_rpc_parse_type(retval);

		/* set with-defaults if any */
		nc_rpc_parse_withdefaults(retval, NULL);
	} else if (xmlStrcmp (root->name, BAD_CAST "notification") == 0) {
		/* we have notification */
		msgtype = NC_MSG_NOTIFICATION;
	} else if (xmlStrcmp (root->name, BAD_CAST "hello") == 0) {
		/* set message type, we have <hello> message */
		retval->type.reply = NC_REPLY_HELLO;
		msgtype = NC_MSG_HELLO;
	} else {
		WARN("Unknown (unsupported) type of received message detected.");
		retval->type.rpc = NC_RPC_UNKNOWN;
		msgtype = NC_MSG_UNKNOWN;
	}

	if (msgtype == NC_MSG_RPC || msgtype == NC_MSG_REPLY) {
		/* parse and store message-id */
		if ((id = nc_msg_parse_msgid(retval)) == NULL) {
			retval->msgid = NULL;
		} else {
			retval->msgid = strdup(id);
		}
	} else {
		retval->msgid = NULL;
	}

	/* return the result */
	*msg = retval;
	(*msg)->session = session;
	return (msgtype);

malformed_msg_channels_unlock:
	DBG_UNLOCK("mut_libssh2_channels");
	pthread_mutex_unlock(session->mut_libssh2_channels);

malformed_msg:
	if (session->version == NETCONFV11 && session->ssh_session == NULL) {
		/* NETCONF version 1.1 define sending error reply from the server */
		reply = nc_reply_error(nc_err_new(NC_ERR_MALFORMED_MSG));
		if (reply == NULL) {
			ERROR("Unable to create the \'Malformed message\' reply");
			nc_session_close(session, NC_SESSION_TERM_OTHER);
			return (NC_MSG_UNKNOWN);
		}

		nc_session_send_reply(session, NULL, reply);
		nc_reply_free(reply);
	}

	ERROR("Malformed message received, closing the session %s.", session->session_id);
	nc_session_close(session, NC_SESSION_TERM_OTHER);
	
	return (NC_MSG_UNKNOWN);
}

static NC_MSG_TYPE nc_session_recv_msg (struct nc_session* session, int timeout, struct nc_msg** msg)
{
	NC_MSG_TYPE ret;

	ret = nc_session_receive (session, timeout, msg);
	switch (ret) {
	case NC_MSG_REPLY: /* regular reply received */
	case NC_MSG_HELLO:
	case NC_MSG_NOTIFICATION:
	case NC_MSG_WOULDBLOCK:
		/* do nothing, just return the type */
		break;
	default:
		ret = NC_MSG_UNKNOWN;
		break;
	}

	return (ret);
}

NC_MSG_TYPE nc_session_recv_reply (struct nc_session* session, int timeout, nc_reply** reply)
{
	struct nc_msg *msg_aux, *msg = NULL;
	NC_MSG_TYPE ret;
	int local_timeout;
	struct nc_err* error;

	if (timeout == 0) {
		local_timeout = 0;
	} else {
		local_timeout = 100;
	}

	DBG_LOCK("mut_mqueue");
	pthread_mutex_lock(&(session->mut_mqueue));

try_again:
	if (session->queue_msg != NULL) {
		/* pop the oldest reply from the queue */
		*reply = (nc_reply*)(session->queue_msg);
		session->queue_msg = (*reply)->next;
		DBG_UNLOCK("mut_mqueue");
		pthread_mutex_unlock(&(session->mut_mqueue));
		(*reply)->next = NULL;
		return (NC_MSG_REPLY);
	}

	ret = nc_session_recv_msg(session, local_timeout, &msg);

	switch (ret) {
	case NC_MSG_REPLY: /* regular reply received */
		/* if specified callback for processing rpc-error, use it */
		if (nc_reply_get_type (msg) == NC_REPLY_ERROR &&
				callbacks.process_error_reply != NULL) {
			/* process rpc-error msg */
			for (error = msg->error; error != NULL; error = error->next) {
				callbacks.process_error_reply(error->tag,
						error->type,
						error->severity,
						error->apptag,
						error->path,
						error->message,
						error->attribute,
						error->element,
						error->ns,
						error->sid);
			}
			/* free the data */
			nc_reply_free(msg);
			ret = NC_MSG_NONE;
		} else {
			*reply = (nc_reply*)msg;
		}
		break;
	case NC_MSG_HELLO: /* hello message received */
		*reply = (nc_reply*)msg;
		break;
	case NC_MSG_NONE:
		/* <rpc-reply> with error information was processed automatically */
		break;
	case NC_MSG_WOULDBLOCK:
		if ((timeout == -1) || ((timeout > 0) && ((local_timeout = local_timeout - 100) > 0))) {
			goto try_again;
		}
		break;
	case NC_MSG_NOTIFICATION:
		/* add event notification into the session's list of notification messages */
		DBG_LOCK("mut_equeue");
		pthread_mutex_lock(&(session->mut_equeue));
		msg_aux = session->queue_event;
		if (msg_aux == NULL) {
			msg->next = session->queue_event;
			session->queue_event = msg;
		} else {
			for (; msg_aux->next != NULL; msg_aux = msg_aux->next);
			msg_aux->next = msg;
		}
		DBG_UNLOCK("mut_equeue");
		pthread_mutex_unlock(&(session->mut_equeue));

		break;
	default:
		nc_msg_free(msg);
		ret = NC_MSG_UNKNOWN;
		break;
	}

	/* session lock is no more needed */
	DBG_UNLOCK("mut_mqueue");
	pthread_mutex_unlock(&(session->mut_mqueue));

	
	
	return (ret);
}

int nc_session_send_notif (struct nc_session* session, const nc_ntf* ntf)
{
	int ret;
	struct nc_msg *msg;

	DBG_LOCK("mut_session");
	pthread_mutex_lock(&(session->mut_session));

	if (session == NULL || (session->status != NC_SESSION_STATUS_WORKING && session->status != NC_SESSION_STATUS_CLOSING)) {
		ERROR("Invalid session to send <notification>.");
		DBG_UNLOCK("mut_session");
		pthread_mutex_unlock(&(session->mut_session));
		return (EXIT_FAILURE);
	}

	msg = nc_msg_dup ((struct nc_msg*) ntf);

	/* send message */
	ret = nc_session_send (session, msg);

	DBG_UNLOCK("mut_session");
	pthread_mutex_unlock(&(session->mut_session));

	nc_msg_free (msg);

	if (ret == EXIT_SUCCESS) {
		/* update stats */
		session->stats->out_notifications++;
		if (nc_info) {
			pthread_rwlock_wrlock(&(nc_info->lock));
			nc_info->stats.counters.out_notifications++;
			pthread_rwlock_unlock(&(nc_info->lock));
		}
	}

	return (ret);
}

NC_MSG_TYPE nc_session_recv_notif (struct nc_session* session, int timeout, nc_ntf** ntf)
{
	struct nc_msg *msg_aux, *msg=NULL;
	NC_MSG_TYPE ret;
	int local_timeout;

	if (timeout == 0) {
		local_timeout = 0;
	} else {
		local_timeout = 100;
	}

	DBG_LOCK("mut_equeue");
	pthread_mutex_lock(&(session->mut_equeue));

try_again:
	if (session->queue_event != NULL) {
		/* pop the oldest reply from the queue */
		*ntf = (nc_reply*)(session->queue_event);
		session->queue_event = (*ntf)->next;
		DBG_UNLOCK("mut_equeue");
		pthread_mutex_unlock(&(session->mut_equeue));
		(*ntf)->next = NULL;
		return (NC_MSG_NOTIFICATION);
	}

	ret = nc_session_recv_msg(session, local_timeout, &msg);

	switch (ret) {
	case NC_MSG_REPLY: /* regular reply received */
		/* add reply into the session's list of reply messages */
		msg_aux = session->queue_msg;
		if (msg_aux == NULL) {
			msg->next = session->queue_msg;
			session->queue_msg = msg;
		} else {
			for (; msg_aux->next != NULL; msg_aux = msg_aux->next);
			msg_aux->next = msg;
		}
		break;
	case NC_MSG_NONE:
		/* <rpc-reply> with error information was processed
		 * automatically, but we are waiting for a notification
		 */
		break;
	case NC_MSG_WOULDBLOCK:
		if ((timeout == -1) || ((timeout > 0) && ((local_timeout = local_timeout - 100) > 0))) {
			goto try_again;
		}
		break;
	case NC_MSG_NOTIFICATION:
		*ntf = (nc_reply*)msg;
		break;
	default:
		ret = NC_MSG_UNKNOWN;
		break;
	}

	DBG_UNLOCK("mut_equeue");
	pthread_mutex_unlock(&(session->mut_equeue));

	return (ret);
}

NC_MSG_TYPE nc_session_recv_rpc (struct nc_session* session, int timeout, nc_rpc** rpc)
{
	NC_MSG_TYPE ret;
	struct nc_err* e = NULL;
	nc_reply* reply;
	int local_timeout;

	if (timeout == 0) {
		local_timeout = 0;
	} else {
		local_timeout = 100;
	}

try_again:
	ret = nc_session_receive (session, local_timeout, (struct nc_msg**) rpc);
	switch (ret) {
	case NC_MSG_RPC:
		(*rpc)->with_defaults = nc_rpc_parse_withdefaults(*rpc, session);

		/* check for with-defaults capability */
		if ((*rpc)->with_defaults != NCWD_MODE_NOTSET) {
			/* check if the session support this */
			if (session->wd_basic == NCWD_MODE_NOTSET) {
				ERROR("rpc requires the with-defaults capability, but the session does not support it.");
				e = nc_err_new(NC_ERR_INVALID_VALUE);
				nc_err_set(e, NC_ERR_PARAM_INFO_BADELEM, "with-defaults");
				nc_err_set(e, NC_ERR_PARAM_MSG, "rpc requires the with-defaults capability, but the session does not support it.");
			} else {
				switch ((*rpc)->with_defaults) {
				case NCWD_MODE_ALL:
					if ((session->wd_modes & NCWD_MODE_ALL) == 0) {
						ERROR("rpc requires the with-defaults capability report-all mode, but the session does not support it.");
						e = nc_err_new(NC_ERR_INVALID_VALUE);
						nc_err_set(e, NC_ERR_PARAM_INFO_BADELEM, "with-defaults");
						nc_err_set(e, NC_ERR_PARAM_MSG, "rpc requires the with-defaults capability report-all mode, but the session does not support it.");
					}
					break;
				case NCWD_MODE_ALL_TAGGED:
					if ((session->wd_modes & NCWD_MODE_ALL_TAGGED) == 0) {
						ERROR("rpc requires the with-defaults capability report-all-tagged mode, but the session does not support it.");
						e = nc_err_new(NC_ERR_INVALID_VALUE);
						nc_err_set(e, NC_ERR_PARAM_INFO_BADELEM, "with-defaults");
						nc_err_set(e, NC_ERR_PARAM_MSG, "rpc requires the with-defaults capability report-all-tagged mode, but the session does not support it.");
					}
					break;
				case NCWD_MODE_TRIM:
					if ((session->wd_modes & NCWD_MODE_TRIM) == 0) {
						ERROR("rpc requires the with-defaults capability trim mode, but the session does not support it.");
						e = nc_err_new(NC_ERR_INVALID_VALUE);
						nc_err_set(e, NC_ERR_PARAM_INFO_BADELEM, "with-defaults");
						nc_err_set(e, NC_ERR_PARAM_MSG, "rpc the requires with-defaults capability trim mode, but the session does not support it.");
					}
					break;
				case NCWD_MODE_EXPLICIT:
					if ((session->wd_modes & NCWD_MODE_EXPLICIT) == 0) {
						ERROR("rpc requires the with-defaults capability explicit mode, but the session does not support it.");
						e = nc_err_new(NC_ERR_INVALID_VALUE);
						nc_err_set(e, NC_ERR_PARAM_INFO_BADELEM, "with-defaults");
						nc_err_set(e, NC_ERR_PARAM_MSG, "rpc requires the with-defaults capability explicit mode, but the session does not support it.");
					}
					break;
				default: /* something weird */
					ERROR("rpc requires the with-defaults capability with an unknown mode.");
					e = nc_err_new(NC_ERR_INVALID_VALUE);
					nc_err_set(e, NC_ERR_PARAM_INFO_BADELEM, "with-defaults");
					nc_err_set(e, NC_ERR_PARAM_MSG, "rpc requires the with-defaults capability with an unknown mode.");
					break;
				}
			}

			if (e != NULL) {
				reply = nc_reply_error(e);
				nc_session_send_reply(session, *rpc, reply);
				nc_rpc_free(*rpc);
				*rpc = NULL;
				nc_reply_free(reply);

				/* update stats */
				session->stats->in_bad_rpcs++;
				if (nc_info) {
					pthread_rwlock_wrlock(&(nc_info->lock));
					nc_info->stats.counters.in_bad_rpcs++;
					pthread_rwlock_unlock(&(nc_info->lock));
				}

				return (NC_MSG_NONE); /* message processed internally */
			}
		}
		/* update statistics */
		session->stats->in_rpcs++;
		if (nc_info) {
			pthread_rwlock_wrlock(&(nc_info->lock));
			nc_info->stats.counters.in_rpcs++;
			pthread_rwlock_unlock(&(nc_info->lock));
		}

		/* NACM init */
		nacm_start(*rpc, session);

		/* NACM - check operation access */
		if (nacm_check_operation(*rpc) != NACM_PERMIT) {
			e = nc_err_new(NC_ERR_ACCESS_DENIED);
			nc_err_set(e, NC_ERR_PARAM_MSG, "Operation not permitted.");
			reply = nc_reply_error(e);
			nc_session_send_reply(session, *rpc, reply);
			nc_rpc_free(*rpc);
			*rpc = NULL;
			nc_reply_free(reply);
			/* update stats */
			if (nc_info) {
				pthread_rwlock_wrlock(&(nc_info->lock));
				nc_info->stats_nacm.denied_ops++;
				pthread_rwlock_unlock(&(nc_info->lock));
			}

			return (NC_MSG_NONE); /* message processed internally */
		}

		break;
	case NC_MSG_HELLO:
		/* do nothing, just return the type */
		break;
	case NC_MSG_WOULDBLOCK:
		if ((timeout == -1) || ((timeout > 0) && ((local_timeout = local_timeout - 100) > 0))) {
			goto try_again;
		}
		break;
	default:
		ret = NC_MSG_UNKNOWN;

		/* update stats */
		session->stats->in_bad_rpcs++;
		if (nc_info) {
			pthread_rwlock_wrlock(&(nc_info->lock));
			nc_info->stats.counters.in_bad_rpcs++;
			pthread_rwlock_unlock(&(nc_info->lock));
		}

		break;
	}

	return (ret);
}

const nc_msgid nc_session_send_rpc (struct nc_session* session, nc_rpc *rpc)
{
	int ret;
	char msg_id_str[16];
	const char* wd;
	struct nc_msg *msg;
	NC_OP op;

	if (session == NULL || (session->status != NC_SESSION_STATUS_WORKING && session->status != NC_SESSION_STATUS_CLOSING)) {
		ERROR("Invalid session to send <rpc>.");
		return (NULL); /* failure */
	}

	if (rpc->type.rpc != NC_RPC_HELLO) {
		/* check for capabilities operations */
		op = nc_rpc_get_op(rpc);
		/* :notifications */
		switch (op) {
#ifndef DISABLE_NOTIFICATIONS
		case NC_OP_CREATESUBSCRIPTION:
			if (nc_cpblts_enabled(session, NC_CAP_NOTIFICATION_ID) == 0) {
				ERROR("RPC requires :notifications capability, but the session does not support it.");
				return (NULL); /* failure */
			}
			break;
#endif
		case NC_OP_COMMIT:
		case NC_OP_DISCARDCHANGES:
			if (nc_cpblts_enabled(session, NC_CAP_CANDIDATE_ID) == 0) {
				ERROR("RPC requires :candidate capability, but the session does not support it.");
				return (NULL); /* failure */
			}
			break;
		case NC_OP_GETSCHEMA:
			if (nc_cpblts_enabled(session, NC_CAP_MONITORING_ID) == 0) {
				ERROR("RPC requires :monitoring capability, but the session does not support it.");
				return (NULL); /* failure */
			}
			break;
		default:
			/* no check is needed */
			break;
		}

		/* check for with-defaults capability */
		if (rpc->with_defaults != NCWD_MODE_NOTSET) {
			/* check if the session support this */
			if ((wd = nc_cpblts_get(session->capabilities, NC_CAP_WITHDEFAULTS_ID)) == NULL) {
				ERROR("RPC requires :with-defaults capability, but the session does not support it.");
				return (NULL); /* failure */
			}
			switch (rpc->with_defaults) {
			case NCWD_MODE_ALL:
				if (strstr(wd, "report-all") == NULL) {
					ERROR("RPC requires the with-defaults capability report-all mode, but the session does not support it.");
					return (NULL); /* failure */
				}
				break;
			case NCWD_MODE_ALL_TAGGED:
				if (strstr(wd, "report-all-tagged") == NULL) {
					ERROR("RPC requires the with-defaults capability report-all-tagged mode, but the session does not support it.");
					return (NULL); /* failure */
				}
				break;
			case NCWD_MODE_TRIM:
				if (strstr(wd, "trim") == NULL) {
					ERROR("RPC requires the with-defaults capability trim mode, but the session does not support it.");
					return (NULL); /* failure */
				}
				break;
			case NCWD_MODE_EXPLICIT:
				if (strstr(wd, "explicit") == NULL) {
					ERROR("RPC requires the with-defaults capability explicit mode, but the session does not support it.");
					return (NULL); /* failure */
				}
				break;
			default: /* NCDFLT_MODE_DISABLED */
				/* nothing to check */
				break;
			}
		}
	}

	msg = nc_msg_dup ((struct nc_msg*) rpc);
	/* set message id */
	if (xmlStrcmp (xmlDocGetRootElement(msg->doc)->name, BAD_CAST "rpc") == 0) {
		/* lock the session due to accessing msgid item */
		DBG_LOCK("mut_session");
		pthread_mutex_lock(&(session->mut_session));
		sprintf (msg_id_str, "%llu", session->msgid++);
		DBG_UNLOCK("mut_session");
		pthread_mutex_unlock(&(session->mut_session));
		if (xmlNewProp(xmlDocGetRootElement(msg->doc), BAD_CAST "message-id", BAD_CAST msg_id_str) == NULL) {
			ERROR("xmlNewProp failed (%s:%d).", __FILE__, __LINE__);
			nc_msg_free (msg);
			return (NULL);
		}
	} else {
		/* hello message */
		sprintf (msg_id_str, "hello");
	}

	/* send message */
	ret = nc_session_send (session, msg);

	nc_msg_free (msg);

	if (ret != EXIT_SUCCESS) {
		if (rpc->type.rpc != NC_RPC_HELLO) {
			DBG_LOCK("mut_session");
			pthread_mutex_lock(&(session->mut_session));
			session->msgid--;
			DBG_UNLOCK("mut_session");
			pthread_mutex_unlock(&(session->mut_session));
		}
		return (NULL);
	} else {
		rpc->msgid = strdup(msg_id_str);
		return (rpc->msgid);
	}
}

const nc_msgid nc_session_send_reply (struct nc_session* session, const nc_rpc* rpc, const nc_reply *reply)
{
	int ret;
	struct nc_msg *msg;
	const nc_msgid retval = NULL;
	xmlNsPtr ns;
	xmlNodePtr msg_root, rpc_root;

	if (rpc == NULL) {
		ERROR("%s: Invalid <rpc> message to answer.", __func__);
		return (0); /* failure */
	}

	if (reply == NULL) {
		ERROR("%s: Invalid <reply> message to send.", __func__);
		return (0); /* failure */
	}

	if (rpc->msgid == 0) {
		/* parse and store message-id */
		retval = nc_msg_parse_msgid(rpc);
	} else {
		retval = rpc->msgid;
	}

	DBG_LOCK("mut_session");
	pthread_mutex_lock(&(session->mut_session));

	if (session == NULL || (session->status != NC_SESSION_STATUS_WORKING && session->status != NC_SESSION_STATUS_CLOSING)) {
		DBG_UNLOCK("mut_session");
		pthread_mutex_unlock(&(session->mut_session));

		ERROR("Invalid session to send <rpc-reply>.");
		return (0); /* failure */
	}

	msg = nc_msg_dup ((struct nc_msg*) reply);

	if (rpc != NULL) {
		/* set message id */
		if (retval != NULL) {
			msg->msgid = strdup(retval);
		} else {
			msg->msgid = NULL;
		}
		msg_root = xmlDocGetRootElement(msg->doc);
		rpc_root = xmlDocGetRootElement(rpc->doc);
		if (xmlStrEqual(msg_root->name, BAD_CAST "rpc-reply") &&
				xmlStrEqual(msg_root->ns->href, BAD_CAST NC_NS_BASE10)) {
			/* copy attributes from the rpc */
			msg_root->properties = xmlCopyPropList(msg_root, rpc_root->properties);
			if (msg_root->properties == NULL && msg->msgid != NULL) {
				xmlNewProp(msg_root, BAD_CAST "message-id", BAD_CAST msg->msgid);
			}

			/* copy additional namespace definitions from rpc */
			for (ns = rpc_root->nsDef; ns != NULL; ns = ns->next) {
				if (ns->prefix == NULL) {
					/* skip default namespace */
					continue;
				}
				xmlNewNs(msg_root, ns->href, ns->prefix);
			}

		}
	} else {
		msg_root = xmlDocGetRootElement(msg->doc);
		/* unknown message ID, send reply without it */
		if (xmlStrcmp(msg_root->name, BAD_CAST "rpc-reply") == 0) {
			xmlRemoveProp(xmlHasProp(msg_root, BAD_CAST "message-id"));
		}
	}

	/* send message */
	ret = nc_session_send (session, msg);

	DBG_UNLOCK("mut_session");
	pthread_mutex_unlock(&(session->mut_session));

	nc_msg_free (msg);

	if (ret != EXIT_SUCCESS) {
		return (0);
	} else {
		if (reply->type.reply == NC_REPLY_ERROR) {
			/* update stats */
			session->stats->out_rpc_errors++;
			if (nc_info) {
				pthread_rwlock_wrlock(&(nc_info->lock));
				nc_info->stats.counters.out_rpc_errors++;
				pthread_rwlock_unlock(&(nc_info->lock));
			}
		}
		return (retval);
	}
}

int nc_msgid_compare (const nc_msgid id1, const nc_msgid id2)
{
	if (id1 == NULL || id2 == NULL) {
		return (-1);
	} else {
		return (strcmp(id1, id2));
	}
}

NC_MSG_TYPE nc_session_send_recv (struct nc_session* session, nc_rpc *rpc, nc_reply** reply)
{
	const nc_msgid msgid;
	NC_MSG_TYPE replytype;
	struct nc_msg* queue = NULL, *msg, *p = NULL;

	msgid = nc_session_send_rpc(session, rpc);
	if (msgid == NULL) {
		return (NC_MSG_UNKNOWN);
	}

	DBG_LOCK("mut_mqueue");
	pthread_mutex_lock(&(session->mut_mqueue));

	/* first, look into the session's list of previously received messages */
	if ((queue = session->queue_msg) != NULL) {
		/* search in the queue for the reply with required message ID */
		for (msg = queue; msg != NULL; msg = msg->next) {
			/* test message IDs */
			if (nc_msgid_compare(msgid, nc_reply_get_msgid((nc_reply*) msg)) == 0) {
				break;
			}

			/* store the predecessor */
			p = msg;
		}

		if (msg != NULL) {
			/* we have found the reply in the queue */
			(*reply) = (nc_reply*) msg;

			/* detach the reply from session's queue */
			if (p == NULL) {
				/* no predecessor - we detach the first item in the queue */
				session->queue_msg = msg->next;
			} else {
				p->next = msg->next;
			}
			msg->next = NULL;
			DBG_UNLOCK("mut_mqueue");
			pthread_mutex_unlock(&(session->mut_mqueue));
			return (NC_MSG_REPLY);
		} else {
			/*
			 * the queue does not contain required reply, we have to
			 * read it from the input, but first we have to hide
			 * session's queue from nc_session_recv_reply()
			 */
			session->queue_msg = NULL;
		}
	}
	DBG_UNLOCK("mut_mqueue");
	pthread_mutex_unlock(&(session->mut_mqueue));

	while (1) {
		replytype = nc_session_recv_reply(session, -1, reply);
		if (replytype == NC_MSG_REPLY) {
			/* compare message ID */
			if (nc_msgid_compare(msgid, nc_reply_get_msgid(*reply)) != 0) {
				/* reply with different message ID is expected */
				DBG_LOCK("mut_mqueue");
				pthread_mutex_lock(&(session->mut_mqueue));
				/* store this reply for the later use of someone else */
				if (queue == NULL) {
					queue = (struct nc_msg*) (*reply);
				} else {
					for (msg = queue; msg->next != NULL; msg = msg->next);
					msg->next = (struct nc_msg*) (*reply);
				}
				DBG_UNLOCK("mut_mqueue");
				pthread_mutex_unlock(&(session->mut_mqueue));
			} else {
				/* we have it! */
				break;
			}
		} else if (replytype == NC_MSG_UNKNOWN || replytype == NC_MSG_NONE) {
			/* some error occured */
			break;
		}
		/*
		 * else (e.g. Notification or an unexpected reply was received)
		 * read another message in the loop
		 */
	}

	if (queue != NULL) {
		DBG_LOCK("mut_mqueue");
		pthread_mutex_lock(&(session->mut_mqueue));
		/* reconnect hidden queue back to the session */
		session->queue_msg = queue;
		DBG_UNLOCK("mut_mqueue");
		pthread_mutex_unlock(&(session->mut_mqueue));
	}

	return (replytype);
}

const char* nc_session_term_string(NC_SESSION_TERM_REASON reason)
{
	switch(reason) {
	case NC_SESSION_TERM_CLOSED:
		return ("closed");
		break;
	case NC_SESSION_TERM_KILLED:
		return ("killed");
		break;
	case NC_SESSION_TERM_DROPPED:
		return ("dropped");
		break;
	case NC_SESSION_TERM_TIMEOUT:
		return ("timeout");
		break;
	case NC_SESSION_TERM_BADHELLO:
		return ("bad-hello");
		break;
	default:
		return ("other");
		break;
	}
	return (NULL);
}<|MERGE_RESOLUTION|>--- conflicted
+++ resolved
@@ -1151,7 +1151,6 @@
 			nc_rpc_free(rpc_close);
 		}
 	}
-
 }
 
 void nc_session_close(struct nc_session* session, NC_SESSION_TERM_REASON reason)
@@ -1196,40 +1195,21 @@
 		} else
 #else
 		if (session->ssh_channel != NULL) {
-<<<<<<< HEAD
-			DBG_LOCK("mut_libssh2_channels");
-			pthread_mutex_lock(session->mut_libssh2_channels);
+			DBG_LOCK("mut_channel");
+			pthread_mutex_lock(session->mut_channel);
 			i = libssh2_channel_eof(session->ssh_channel);
-			DBG_UNLOCK("mut_libssh2_channels");
-			pthread_mutex_unlock(session->mut_libssh2_channels);
+			DBG_UNLOCK("mut_channel");
+			pthread_mutex_unlock(session->mut_channel);
 			if (session->status == NC_SESSION_STATUS_WORKING &&  i == 0 && !session->is_server) {
-				/* prevent infinite recursion when socket is corrupted -> stack overflow */
-				session->status = NC_SESSION_STATUS_CLOSING;
-
-				/* close NETCONF session */
-				rpc_close = nc_rpc_closesession();
-				if (rpc_close != NULL) {
-					if (nc_session_send_rpc(session, rpc_close) != 0) {
-						nc_session_recv_reply(session, 10000, &reply); /* wait max 10 seconds */
-						if (reply != NULL) {
-							nc_reply_free(reply);
-						}
-					}
-					if (rpc_close != NULL) {
-						nc_rpc_free(rpc_close);
-					}
-				}
-=======
-			if (session->status == NC_SESSION_STATUS_WORKING && libssh2_channel_eof(session->ssh_channel) == 0 && !session->is_server) {
+				/* prevent infinite recursion when socket is corrupted */
 				announce_nc_session_closing(session);
->>>>>>> 235e8c0c
-			}
-
-			DBG_LOCK("mut_libssh2_channels");
-			pthread_mutex_lock(session->mut_libssh2_channels);
+			}
+
+			DBG_LOCK("mut_channel");
+			pthread_mutex_lock(session->mut_channel);
 			libssh2_channel_free(session->ssh_channel);
-			DBG_UNLOCK("mut_libssh2_channels");
-			pthread_mutex_unlock(session->mut_libssh2_channels);
+			DBG_UNLOCK("mut_channel");
+			pthread_mutex_unlock(session->mut_channel);
 			session->ssh_channel = NULL;
 		} else
 #endif
@@ -1256,16 +1236,6 @@
 		}
 		session->libssh2_socket = -1;
 #endif
-<<<<<<< HEAD
-=======
-
-		/* also destroy shared mutexes */
-		if (session->mut_libssh2_channels != NULL) {
-			pthread_mutex_destroy(session->mut_libssh2_channels);
-			free(session->mut_libssh2_channels);
-			session->mut_libssh2_channels = NULL;
-		}
->>>>>>> 235e8c0c
 
 		free(session->logintime);
 		session->logintime = NULL;
@@ -1277,10 +1247,10 @@
 			free(session->port);
 
 			/* also destroy shared mutexes */
-			if (session->mut_libssh2_channels != NULL) {
-				pthread_mutex_destroy(session->mut_libssh2_channels);
-				free(session->mut_libssh2_channels);
-				session->mut_libssh2_channels = NULL;
+			if (session->mut_channel != NULL) {
+				pthread_mutex_destroy(session->mut_channel);
+				free(session->mut_channel);
+				session->mut_channel = NULL;
 			}
 		}
 		session->username = NULL;
@@ -1424,7 +1394,7 @@
 #ifdef ENABLE_TLS
 			&& (session->tls == NULL)
 #endif
-		) {
+			&& 1) {
 		return (EXIT_FAILURE);
 	}
 
@@ -1466,8 +1436,8 @@
 	xmlDocDumpFormatMemory (msg->doc, (xmlChar**) (&text), &len, NC_CONTENT_FORMATTED);
 	DBG("Writing message (session %s): %s", session->session_id, text);
 
-	DBG_LOCK("mut_libssh2_channels");
-	pthread_mutex_lock(session->mut_libssh2_channels);
+	DBG_LOCK("mut_channel");
+	pthread_mutex_lock(session->mut_channel);
 	/* if v1.1 send chunk information before message */
 	if (session->version == NETCONFV11) {
 		snprintf (buf, 1024, "\n#%d\n", (int) strlen (text));
@@ -1475,14 +1445,14 @@
 		do {
 			NC_WRITE(session, &(buf[c]), c, ret);
 			if (ret < 0) {
-				DBG_UNLOCK("mut_libssh2_channels");
-				pthread_mutex_unlock(session->mut_libssh2_channels);
+				DBG_UNLOCK("mut_channel");
+				pthread_mutex_unlock(session->mut_channel);
 				return (EXIT_FAILURE);
 			}
 #ifndef DISABLE_LIBSSH
 			if (c == LIBSSH2_ERROR_TIMEOUT) {
-				DBG_UNLOCK("mut_libssh2_channels");
-				pthread_mutex_unlock(session->mut_libssh2_channels);
+				DBG_UNLOCK("mut_channel");
+				pthread_mutex_unlock(session->mut_channel);
 				VERB("Writing data into the communication channel timeouted.");
 				return (EXIT_FAILURE);
 			}
@@ -1495,14 +1465,14 @@
 	do {
 		NC_WRITE(session, &(text[c]), c, ret);
 		if (ret < 0) {
-			DBG_UNLOCK("mut_libssh2_channels");
-			pthread_mutex_unlock(session->mut_libssh2_channels);
+			DBG_UNLOCK("mut_channel");
+			pthread_mutex_unlock(session->mut_channel);
 			return (EXIT_FAILURE);
 		}
 #ifndef DISABLE_LIBSSH
 		if (c == LIBSSH2_ERROR_TIMEOUT) {
-			DBG_UNLOCK("mut_libssh2_channels");
-			pthread_mutex_unlock(session->mut_libssh2_channels);
+			DBG_UNLOCK("mut_channel");
+			pthread_mutex_unlock(session->mut_channel);
 			VERB("Writing data into the communication channel timeouted.");
 			return (EXIT_FAILURE);
 		}
@@ -1520,14 +1490,14 @@
 	do {
 		NC_WRITE(session, &(text[c]), c, ret);
 		if (ret < 0) {
-			DBG_UNLOCK("mut_libssh2_channels");
-			pthread_mutex_unlock(session->mut_libssh2_channels);
+			DBG_UNLOCK("mut_channel");
+			pthread_mutex_unlock(session->mut_channel);
 			return (EXIT_FAILURE);
 		}
 #ifndef DISABLE_LIBSSH
 		if (c == LIBSSH2_ERROR_TIMEOUT) {
-			DBG_UNLOCK("mut_libssh2_channels");
-			pthread_mutex_unlock(session->mut_libssh2_channels);
+			DBG_UNLOCK("mut_channel");
+			pthread_mutex_unlock(session->mut_channel);
 			VERB("Writing data into the communication channel timeouted.");
 			return (EXIT_FAILURE);
 		}
@@ -1535,8 +1505,8 @@
 	} while (c < (ssize_t) strlen (text));
 
 	/* unlock the session's output */
-	DBG_UNLOCK("mut_libssh2_channels");
-	pthread_mutex_unlock(session->mut_libssh2_channels);
+	DBG_UNLOCK("mut_channel");
+	pthread_mutex_unlock(session->mut_channel);
 
 	return (EXIT_SUCCESS);
 }
@@ -1885,8 +1855,8 @@
 	}
 
 	/* lock the session for receiving */
-	DBG_LOCK("mut_libssh2_channels");
-	pthread_mutex_lock(session->mut_libssh2_channels);
+	DBG_LOCK("mut_channel");
+	pthread_mutex_lock(session->mut_channel);
 
 	/* use while for possibility of repeating test */
 	while(1) {
@@ -1940,16 +1910,16 @@
 		/* process the result */
 		if (status == 0) {
 			/* timed out */
-			DBG_UNLOCK("mut_libssh2_channels");
-			pthread_mutex_unlock(session->mut_libssh2_channels);
+			DBG_UNLOCK("mut_channel");
+			pthread_mutex_unlock(session->mut_channel);
 			return (NC_MSG_WOULDBLOCK);
 		} else if ((status == -1) && (errno == EINTR)) {
 			/* poll was interrupted */
 			continue;
 		} else if (status < 0) {
 			/* poll failed - something wrong happend, close this socket and wait for another request */
-			DBG_UNLOCK("mut_libssh2_channels");
-			pthread_mutex_unlock(session->mut_libssh2_channels);
+			DBG_UNLOCK("mut_channel");
+			pthread_mutex_unlock(session->mut_channel);
 			ERROR("Input channel error");
 			nc_session_close(session, NC_SESSION_TERM_DROPPED);
 			if (nc_info) {
@@ -1965,8 +1935,8 @@
 		/* if nothing to read and POLLHUP (EOF) or POLLERR set */
 		if ((revents & POLLHUP) || (revents & POLLERR)) {
 			/* close client's socket (it's probably already closed by client */
-			DBG_UNLOCK("mut_libssh2_channels");
-			pthread_mutex_unlock(session->mut_libssh2_channels);
+			DBG_UNLOCK("mut_channel");
+			pthread_mutex_unlock(session->mut_channel);
 			ERROR("Input channel closed");
 			nc_session_close(session, NC_SESSION_TERM_DROPPED);
 			if (nc_info) {
@@ -2056,8 +2026,8 @@
 		break;
 	}
 
-	DBG_UNLOCK("mut_libssh2_channels");
-	pthread_mutex_unlock(session->mut_libssh2_channels);
+	DBG_UNLOCK("mut_channel");
+	pthread_mutex_unlock(session->mut_channel);
 
 	retval = calloc (1, sizeof(struct nc_msg));
 	if (retval == NULL) {
@@ -2156,8 +2126,8 @@
 	return (msgtype);
 
 malformed_msg_channels_unlock:
-	DBG_UNLOCK("mut_libssh2_channels");
-	pthread_mutex_unlock(session->mut_libssh2_channels);
+	DBG_UNLOCK("mut_channel");
+	pthread_mutex_unlock(session->mut_channel);
 
 malformed_msg:
 	if (session->version == NETCONFV11 && session->ssh_session == NULL) {
