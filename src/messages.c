/**
 * \file messages.c
 * \author Radek Krejci <rkrejci@cesnet.cz>
 * \brief Implementation of functions to create NETCONF messages.
 *
 * Copyright (C) 2012 CESNET, z.s.p.o.
 *
 * Redistribution and use in source and binary forms, with or without
 * modification, are permitted provided that the following conditions
 * are met:
 * 1. Redistributions of source code must retain the above copyright
 *    notice, this list of conditions and the following disclaimer.
 * 2. Redistributions in binary form must reproduce the above copyright
 *    notice, this list of conditions and the following disclaimer in
 *    the documentation and/or other materials provided with the
 *    distribution.
 * 3. Neither the name of the Company nor the names of its contributors
 *    may be used to endorse or promote products derived from this
 *    software without specific prior written permission.
 *
 * ALTERNATIVELY, provided that this notice is retained in full, this
 * product may be distributed under the terms of the GNU General Public
 * License (GPL) version 2 or later, in which case the provisions
 * of the GPL apply INSTEAD OF those given above.
 *
 * This software is provided ``as is, and any express or implied
 * warranties, including, but not limited to, the implied warranties of
 * merchantability and fitness for a particular purpose are disclaimed.
 * In no event shall the company or contributors be liable for any
 * direct, indirect, incidental, special, exemplary, or consequential
 * damages (including, but not limited to, procurement of substitute
 * goods or services; loss of use, data, or profits; or business
 * interruption) however caused and on any theory of liability, whether
 * in contract, strict liability, or tort (including negligence or
 * otherwise) arising in any way out of the use of this software, even
 * if advised of the possibility of such damage.
 *
 */

#define _GNU_SOURCE
#define _BSD_SOURCE
#include <stdlib.h>
#include <stdio.h>
#include <string.h>
#include <errno.h>
#include <time.h>
#include <stdarg.h>

#include <libxml/tree.h>
#include <libxml/xpath.h>
#include <libxml/xpathInternals.h>

#include "messages.h"
#include "netconf_internal.h"
#include "error.h"
#include "messages_internal.h"
#include "with_defaults.h"
#include "nacm.h"
#include "datastore.h"

static const char rcsid[] __attribute__((used)) ="$Id: "__FILE__": "RCSID" $";


static struct nc_filter *nc_filter_new_subtree(const xmlNodePtr filter)
{
	struct nc_filter *retval;
	xmlNsPtr ns;

	retval = malloc(sizeof(struct nc_filter));
	if (retval == NULL) {
		ERROR("Memory allocation failed - %s (%s:%d).", strerror (errno), __FILE__, __LINE__);
		return (NULL);
	}

	retval->type = NC_FILTER_SUBTREE;
	retval->subtree_filter = xmlNewNode(NULL, BAD_CAST "filter");
	if (retval->subtree_filter == NULL) {
		ERROR("xmlNewNode failed (%s:%d).", __FILE__, __LINE__);
		nc_filter_free(retval);
		return (NULL);
	}

	/* set namespace */
	ns = xmlNewNs(retval->subtree_filter, (xmlChar *) NC_NS_BASE10, NULL);
	xmlSetNs(retval->subtree_filter, ns);

	xmlNewNsProp(retval->subtree_filter, ns, BAD_CAST "type", BAD_CAST "subtree");

	if (filter != NULL) {
		if (xmlAddChildList(retval->subtree_filter, xmlCopyNodeList(filter)) == NULL) {
			ERROR("xmlAddChildList failed (%s:%d).", __FILE__, __LINE__);
			nc_filter_free(retval);
			return (NULL);
		}
	} /* else Empty filter as defined in RFC 6241 sec. 6.4.2 is returned */

	return (retval);
}

struct nc_filter *nc_filter_new(NC_FILTER_TYPE type, ...)
{
	struct nc_filter *retval;
	char* filter_s = NULL;
	const char* arg;
	xmlDocPtr filter;
	va_list argp;

	/* init variadic arguments list */
	va_start(argp, type);

	switch (type) {
	case NC_FILTER_SUBTREE:
		/* convert string representation into libxml2 structure */
		arg = va_arg(argp, const char*);
		if (asprintf(&filter_s, "<filter>%s</filter>", (arg == NULL) ? "" : arg) == -1) {
			ERROR("asprintf() failed (%s:%d).", __FILE__, __LINE__);
			va_end(argp);
			return (NULL);
		}
		filter = xmlReadDoc(BAD_CAST filter_s, NULL, NULL, XML_PARSE_NOBLANKS | XML_PARSE_NSCLEAN);
		free(filter_s);
		if (filter == NULL) {
			ERROR("xmlReadDoc() failed (%s:%d).", __FILE__, __LINE__);
			va_end(argp);
			return (NULL);
		}
		retval = nc_filter_new_subtree(filter->children->children);
		xmlFreeDoc(filter);
		break;
	default:
		ERROR("%s: Invalid filter type specified.", __func__);
		va_end(argp);
		return (NULL);
	}

	va_end(argp);
	return (retval);
}

struct nc_filter *ncxml_filter_new(NC_FILTER_TYPE type, ...)
{
	struct nc_filter *retval;
	xmlNodePtr filter;
	va_list argp;

	/* init variadic arguments list */
	va_start(argp, type);

	switch (type) {
	case NC_FILTER_SUBTREE:
		filter = va_arg(argp, const xmlNodePtr);
		retval = nc_filter_new_subtree(filter);
		break;
	default:
		ERROR("%s: Invalid filter type specified.", __func__);
		va_end(argp);
		return (NULL);
	}

	va_end(argp);

	return (retval);
}

void nc_filter_free(struct nc_filter *filter)
{
	if (filter != NULL) {
		if (filter->subtree_filter) {
			xmlFreeNode(filter->subtree_filter);
		}
		free(filter);
	}
}

static char* nc_msg_dump(const struct nc_msg *msg)
{
	xmlChar *buf;
	int len;

	if (msg == NULL || msg == ((void *) -1) || msg->doc == NULL) {
		ERROR("%s: invalid input parameter.", __func__);
		return (NULL);
	}

	xmlDocDumpFormatMemory(msg->doc, &buf, &len, 1);

	/*
	 * NACM info is not dumped - this information is refreshed at the moment
	 * of nc_msg_build()
	 */

	return ((char*) buf);
}

char* nc_reply_dump(const nc_reply *reply)
{
	return (nc_msg_dump((struct nc_msg*)reply));
}

xmlDocPtr ncxml_reply_dump(const nc_reply *reply)
{
	if (reply == NULL || reply == ((void *) -1) || reply->doc == NULL) {
		ERROR("%s: invalid input parameter.", __func__);
		return (NULL);
	}

	return (xmlCopyDoc(reply->doc, 1));
}

char* nc_rpc_dump(const nc_rpc *rpc)
{
	return (nc_msg_dump((struct nc_msg*)rpc));
}

xmlDocPtr ncxml_rpc_dump(const nc_rpc *rpc)
{
	return (xmlCopyDoc(rpc->doc, 1));
}

static struct nc_msg* nc_msg_build (const char * msg_dump)
{
	struct nc_msg * msg;
	const char* id;

	if ((msg = calloc (1, sizeof(struct nc_msg))) == NULL) {
		return NULL;
	}

	if ((msg->doc = xmlReadMemory (msg_dump, strlen(msg_dump), NULL, NULL, XML_PARSE_NOBLANKS|XML_PARSE_NSCLEAN)) == NULL) {
		free (msg);
		return NULL;
	}

	/* create xpath evaluation context */
	if ((msg->ctxt = xmlXPathNewContext(msg->doc)) == NULL) {
		ERROR("%s: rpc message XPath context cannot be created.", __func__);
		nc_msg_free(msg);
		return NULL;
	}

	/* register base namespace for the rpc */
	if (xmlXPathRegisterNs(msg->ctxt, BAD_CAST NC_NS_BASE10_ID, BAD_CAST NC_NS_BASE10) != 0) {
		ERROR("Registering base namespace for the message xpath context failed.");
		nc_msg_free(msg);
		return NULL;
	}
	if (xmlXPathRegisterNs(msg->ctxt, BAD_CAST NC_NS_NOTIFICATIONS_ID, BAD_CAST NC_NS_NOTIFICATIONS) != 0) {
		ERROR("Registering notifications namespace for the message xpath context failed.");
		nc_msg_free(msg);
		return NULL;
	}
	if (xmlXPathRegisterNs(msg->ctxt, BAD_CAST NC_NS_WITHDEFAULTS_ID, BAD_CAST NC_NS_WITHDEFAULTS) != 0) {
		ERROR("Registering with-defaults namespace for the message xpath context failed.");
		nc_msg_free(msg);
		return NULL;
	}
	if (xmlXPathRegisterNs(msg->ctxt, BAD_CAST NC_NS_MONITORING_ID, BAD_CAST NC_NS_MONITORING) != 0) {
		ERROR("Registering monitoring namespace for the message xpath context failed.");
		nc_msg_free(msg);
		return NULL;
	}

	if ((id = nc_msg_parse_msgid (msg)) != NULL) {
		msg->msgid = strdup(id);
	} else {
		msg->msgid = NULL;
	}
	msg->error = NULL;
	msg->with_defaults = NCWD_MODE_NOTSET;

	/* NACM is set to NULL by default, if it is needed, caller (such as
	 * nc_rpc_build() should store fresh NACM information */
	msg->nacm = NULL;

	return msg;
}

static struct nc_msg* ncxml_msg_build(xmlDocPtr msg_dump)
{
	struct nc_msg* msg;
	const char* id;

	if ((msg = malloc(sizeof(struct nc_msg))) == NULL) {
		return NULL;
	}

	msg->doc = msg_dump;
	msg->next = NULL;
	msg->error = NULL;
	msg->with_defaults = NCWD_MODE_NOTSET;
	msg->type.rpc = 0;

	if ((id = nc_msg_parse_msgid (msg)) != NULL) {
		msg->msgid = strdup(id);
	} else {
		msg->msgid = NULL;
	}

	/* create xpath evaluation context */
	if ((msg->ctxt = xmlXPathNewContext(msg->doc)) == NULL) {
		ERROR("%s: rpc message XPath context cannot be created.", __func__);
		nc_msg_free(msg);
		return NULL;
	}

	/* register base namespace for the rpc */
	if (xmlXPathRegisterNs(msg->ctxt, BAD_CAST NC_NS_BASE10_ID, BAD_CAST NC_NS_BASE10) != 0) {
		ERROR("Registering base namespace for the message xpath context failed.");
		nc_msg_free(msg);
		return NULL;
	}
	if (xmlXPathRegisterNs(msg->ctxt, BAD_CAST NC_NS_NOTIFICATIONS_ID, BAD_CAST NC_NS_NOTIFICATIONS) != 0) {
		ERROR("Registering notifications namespace for the message xpath context failed.");
		nc_msg_free(msg);
		return NULL;
	}
	if (xmlXPathRegisterNs(msg->ctxt, BAD_CAST NC_NS_WITHDEFAULTS_ID, BAD_CAST NC_NS_WITHDEFAULTS) != 0) {
		ERROR("Registering with-defaults namespace for the message xpath context failed.");
		nc_msg_free(msg);
		return NULL;
	}
	if (xmlXPathRegisterNs(msg->ctxt, BAD_CAST NC_NS_MONITORING_ID, BAD_CAST NC_NS_MONITORING) != 0) {
		ERROR("Registering monitoring namespace for the message xpath context failed.");
		nc_msg_free(msg);
		return NULL;
	}

	return (msg);
}

NCWD_MODE nc_rpc_parse_withdefaults(nc_rpc* rpc, const struct nc_session *session)
{
	xmlXPathContextPtr rpc_ctxt = NULL;
	xmlXPathObjectPtr result = NULL;
	xmlChar* data;
	NCWD_MODE retval = NCWD_MODE_NOTSET;

	if (rpc == NULL || nc_rpc_get_type(rpc) == NC_RPC_HELLO) {
		return (NCWD_MODE_NOTSET);
	}

	if (rpc->with_defaults != NCWD_MODE_NOTSET) {
		/* already known */
		return (rpc->with_defaults);
	}

	/* create xpath evaluation context */
	if ((rpc_ctxt = xmlXPathNewContext(rpc->doc)) == NULL) {
		WARN("%s: Creating the XPath context failed.", __func__);
		/* with-defaults cannot be found */
		return (NCWD_MODE_NOTSET);
	}
	if (xmlXPathRegisterNs(rpc_ctxt, BAD_CAST "wd", BAD_CAST NC_NS_WITHDEFAULTS) != 0) {
		ERROR("Registering with-defaults capability namespace for the xpath context failed.");
		xmlXPathFreeContext(rpc_ctxt);
		return (NCWD_MODE_NOTSET);
	}

	/* set with-defaults if any */
	if ((result = xmlXPathEvalExpression(BAD_CAST "//wd:with-defaults", rpc_ctxt)) != NULL) {
		if (!xmlXPathNodeSetIsEmpty(result->nodesetval)) {
			switch (result->nodesetval->nodeNr) {
			case 0:
				/* set basic mode */
				if (session != NULL) {
					retval = session->wd_basic;
				} else {
					retval = NCWD_MODE_NOTSET;
				}
				break;
			case 1:
				data = xmlNodeGetContent(result->nodesetval->nodeTab[0]);
				if (xmlStrcmp(data, BAD_CAST "report-all") == 0) {
					retval = NCWD_MODE_ALL;
				} else if (xmlStrcmp(data, BAD_CAST "report-all-tagged") == 0) {
					retval = NCWD_MODE_ALL_TAGGED;
				} else if (xmlStrcmp(data, BAD_CAST "trim") == 0) {
					retval = NCWD_MODE_TRIM;
				} else if (xmlStrcmp(data, BAD_CAST "explicit") == 0) {
					retval = NCWD_MODE_EXPLICIT;
				} else {
					WARN("%s: unknown with-defaults mode detected (%s), disabling with-defaults.", __func__, data);
					retval = NCWD_MODE_NOTSET;
				}
				xmlFree(data);
				break;
			default:
				/* retval = NCWD_MODE_NOTSET; */
				break;
			}
		}
		xmlXPathFreeObject(result);
	} else {
		/* set basic mode */
		retval = ncdflt_get_basic_mode();
	}
	xmlXPathFreeContext(rpc_ctxt);

	rpc->with_defaults = retval;
	return (retval);
}

NC_RPC_TYPE nc_rpc_parse_type(nc_rpc* rpc)
{
	NC_OP op;

	if (rpc == NULL) {
		return (NC_RPC_UNKNOWN);
	}

	/* try to detect the type from the message body (according to the operation) */
	op = nc_rpc_get_op(rpc);
	switch (op) {
	case (NC_OP_GETCONFIG):
	case (NC_OP_GETSCHEMA):
	case (NC_OP_GET):
	case (NC_OP_VALIDATE):
		rpc->type.rpc = NC_RPC_DATASTORE_READ;
		break;
	case (NC_OP_EDITCONFIG):
	case (NC_OP_COPYCONFIG):
	case (NC_OP_DELETECONFIG):
	case (NC_OP_LOCK):
	case (NC_OP_UNLOCK):
	case (NC_OP_COMMIT):
	case (NC_OP_DISCARDCHANGES):
		rpc->type.rpc = NC_RPC_DATASTORE_WRITE;
		break;
	case (NC_OP_CLOSESESSION):
	case (NC_OP_KILLSESSION):
	case (NC_OP_CREATESUBSCRIPTION):
		rpc->type.rpc = NC_RPC_SESSION;
		break;
	default:
		rpc->type.rpc = NC_RPC_UNKNOWN;
		break;
	}

	return (rpc->type.rpc);
}

nc_rpc * nc_rpc_build (const char* rpc_dump, const struct nc_session* session)
{
	nc_rpc* rpc;

	if ((rpc = nc_msg_build (rpc_dump)) == NULL) {
		return NULL;
	}

	/* set rpc type flag */
	nc_rpc_parse_type(rpc);

	/* set with-defaults if any */
	nc_rpc_parse_withdefaults(rpc, NULL);

	if (session != NULL) {
		/* NACM init */
		nacm_start(rpc, session);
	}

	return rpc;
}

nc_rpc* ncxml_rpc_build(xmlDocPtr rpc_dump, const struct nc_session* session)
{
	nc_rpc* rpc;

	if ((rpc = ncxml_msg_build (rpc_dump)) == NULL) {
		return NULL;
	}

	/* set rpc type flag */
	nc_rpc_parse_type(rpc);

	/* set with-defaults if any */
	nc_rpc_parse_withdefaults(rpc, NULL);

	if (session != NULL) {
		/* NACM init */
		nacm_start(rpc, session);
	}

	return rpc;
}

NC_REPLY_TYPE nc_reply_parse_type(nc_reply* reply)
{
	xmlXPathObjectPtr query_result = NULL;

	if (reply == NULL) {
		return (NC_REPLY_UNKNOWN);
	}

	/* set default value */
	reply->type.reply = NC_REPLY_UNKNOWN;

	/* try to detect the type from the message body */
	if ((query_result = xmlXPathEvalExpression(BAD_CAST "/"NC_NS_BASE10_ID":rpc-reply/"NC_NS_BASE10_ID":ok", reply->ctxt)) != NULL) {
		if (!xmlXPathNodeSetIsEmpty(query_result->nodesetval) && query_result->nodesetval->nodeNr == 1) {
			reply->type.reply = NC_REPLY_OK;
		}
		xmlXPathFreeObject(query_result);
	}
	if (reply->type.reply == NC_REPLY_UNKNOWN && (query_result = xmlXPathEvalExpression(BAD_CAST "/"NC_NS_BASE10_ID":rpc-reply/"NC_NS_BASE10_ID":rpc-error", reply->ctxt)) != NULL) {
		if (!xmlXPathNodeSetIsEmpty(query_result->nodesetval) && query_result->nodesetval->nodeNr == 1) {
			reply->type.reply = NC_REPLY_ERROR;
			nc_err_parse(reply);
		}
		xmlXPathFreeObject(query_result);
	}
	if (reply->type.reply == NC_REPLY_UNKNOWN && (query_result = xmlXPathEvalExpression(BAD_CAST "/"NC_NS_BASE10_ID":rpc-reply/"NC_NS_BASE10_ID":data", reply->ctxt)) != NULL) {
		if (!xmlXPathNodeSetIsEmpty(query_result->nodesetval) && query_result->nodesetval->nodeNr == 1) {
			reply->type.reply = NC_REPLY_DATA;
		}
		xmlXPathFreeObject(query_result);
	}

	return (reply->type.reply);
}

nc_reply * nc_reply_build (const char* reply_dump)
{
	nc_reply * reply;

	if ((reply = nc_msg_build (reply_dump)) == NULL) {
		return (NULL);
	}

	/* set reply type flag */
	nc_reply_parse_type(reply);

	return (reply);
}

nc_reply* ncxml_reply_build(xmlDocPtr reply_dump)
{
	nc_reply * reply;

	if ((reply = ncxml_msg_build (reply_dump)) == NULL) {
		return NULL;
	}

	/* set reply type flag */
	nc_reply_parse_type(reply);

	return (reply);
}

const nc_msgid nc_reply_get_msgid(const nc_reply *reply)
{
	if (reply != NULL && reply != ((void *) -1)) {
		return (reply->msgid);
	} else {
		return (0);
	}
}

const nc_msgid nc_rpc_get_msgid(const nc_rpc *rpc)
{
	if (rpc != NULL) {
		return (rpc->msgid);
	} else {
		return (0);
	}
}

NC_OP nc_rpc_get_op(const nc_rpc *rpc)
{
	xmlNodePtr root, auxnode;

	if (rpc == NULL || rpc->doc == NULL) {
		ERROR("%s: Invalid parameter (missing message or message document).", __func__);
		return (NC_OP_UNKNOWN);
	}

	if ((root = xmlDocGetRootElement (rpc->doc)) == NULL || root->children == NULL) {
		ERROR("%s: Invalid parameter (invalid message structure).", __func__);
		return (NC_OP_UNKNOWN);
	}

	if (xmlStrcmp(root->name, BAD_CAST "rpc") != 0) {
		ERROR("%s: Invalid rpc message - not an <rpc> message.", __func__);
		return (NC_OP_UNKNOWN);
	}

	for (auxnode = root->children; auxnode; auxnode = auxnode->next) {
		if (auxnode->type != XML_ELEMENT_NODE) {
			/* not interesting node, go to another */
			continue;
		}
		/* If the operation is outside any namespace then it's treated as unknown.
		 * This check is done after the check for the node type to assure that
		 * commentary node won't cause a failure. */
		if (auxnode->ns == NULL) {
			return (NC_OP_UNKNOWN);
		}

		/* check known rpc operations */
		if ((xmlStrcmp(auxnode->name, BAD_CAST "copy-config") == 0) &&
				(xmlStrcmp(auxnode->ns->href, BAD_CAST NC_NS_BASE10) == 0)) {
			return (NC_OP_COPYCONFIG);
		} else if ((xmlStrcmp(auxnode->name, BAD_CAST "delete-config") == 0) &&
				(xmlStrcmp(auxnode->ns->href, BAD_CAST NC_NS_BASE10) == 0)) {
			return (NC_OP_DELETECONFIG);
		} else if ((xmlStrcmp(auxnode->name, BAD_CAST "edit-config") == 0) &&
				(xmlStrcmp(auxnode->ns->href, BAD_CAST NC_NS_BASE10) == 0)) {
			return (NC_OP_EDITCONFIG);
		} else if ((xmlStrcmp(auxnode->name, BAD_CAST "get") == 0) &&
				(xmlStrcmp(auxnode->ns->href, BAD_CAST NC_NS_BASE10) == 0)) {
			return (NC_OP_GET);
		} else if ((xmlStrcmp(auxnode->name, BAD_CAST "validate") == 0) &&
				(xmlStrcmp(auxnode->ns->href, BAD_CAST NC_NS_BASE10) == 0)) {
			return (NC_OP_VALIDATE);
		} else if ((xmlStrcmp(auxnode->name, BAD_CAST "get-config") == 0) &&
				(xmlStrcmp(auxnode->ns->href, BAD_CAST NC_NS_BASE10) == 0)) {
			return (NC_OP_GETCONFIG);
		} else if ((xmlStrcmp(auxnode->name, BAD_CAST "get-schema") == 0) &&
				(xmlStrcmp(auxnode->ns->href, BAD_CAST NC_NS_MONITORING) == 0)) {
			return (NC_OP_GETSCHEMA);
		} else if ((xmlStrcmp(auxnode->name, BAD_CAST "lock") == 0) &&
				(xmlStrcmp(auxnode->ns->href, BAD_CAST NC_NS_BASE10) == 0)) {
			return (NC_OP_LOCK);
		} else if ((xmlStrcmp(auxnode->name, BAD_CAST "unlock") == 0) &&
				(xmlStrcmp(auxnode->ns->href, BAD_CAST NC_NS_BASE10) == 0)) {
			return (NC_OP_UNLOCK);
		} else if ((xmlStrcmp(auxnode->name, BAD_CAST "commit") == 0) &&
				(xmlStrcmp(auxnode->ns->href, BAD_CAST NC_NS_BASE10) == 0)) {
			return (NC_OP_COMMIT);
		} else if ((xmlStrcmp(auxnode->name, BAD_CAST "discard-changes") == 0) &&
				(xmlStrcmp(auxnode->ns->href, BAD_CAST NC_NS_BASE10) == 0)) {
			return (NC_OP_DISCARDCHANGES);
		} else if ((xmlStrcmp(auxnode->name, BAD_CAST "kill-session") == 0) &&
				(xmlStrcmp(auxnode->ns->href, BAD_CAST NC_NS_BASE10) == 0)) {
			return (NC_OP_KILLSESSION);
		} else if ((xmlStrcmp(auxnode->name, BAD_CAST "close-session") == 0) &&
				(xmlStrcmp(auxnode->ns->href, BAD_CAST NC_NS_BASE10) == 0)) {
			return (NC_OP_CLOSESESSION);
		} else if ((xmlStrcmp(auxnode->name, BAD_CAST "create-subscription") == 0) &&
				(xmlStrcmp(auxnode->ns->href, BAD_CAST NC_NS_NOTIFICATIONS) == 0)) {
			return (NC_OP_CREATESUBSCRIPTION);
		}
	}
	return (NC_OP_UNKNOWN);
}

char * nc_rpc_get_op_name (const nc_rpc* rpc)
{
	xmlNodePtr root, auxnode;

	if (rpc == NULL || rpc->doc == NULL) {
		ERROR("%s: Invalid parameter (missing message or message document).", __func__);
		return (NULL);
	}

	if ((root = xmlDocGetRootElement (rpc->doc)) == NULL || root->children == NULL) {
		ERROR("%s: Invalid parameter (invalid message structure).", __func__);
		return (NULL);
	}

	if (xmlStrcmp(root->name, BAD_CAST "rpc") != 0) {
		ERROR("%s: Invalid rpc message - not an <rpc> message.", __func__);
		return (NULL);
	}

	auxnode = root->children;
	while (auxnode != NULL && auxnode->type != XML_ELEMENT_NODE) {
		auxnode = auxnode->next;
	}

	if (auxnode == NULL) {
		ERROR("%s: Invalid rpc message - missing operation.", __func__);
		return (NULL);
	}

	return (strdup((char*)(auxnode->name)));
}

char* nc_rpc_get_op_content (const nc_rpc* rpc)
{
	char *retval = NULL;
	xmlDocPtr aux_doc;
	xmlNodePtr root;
	xmlBufferPtr buffer;
	xmlXPathObjectPtr result = NULL;
	int i;

	if (rpc == NULL || rpc->doc == NULL) {
		return NULL;
	}

	if ((result = xmlXPathEvalExpression(BAD_CAST "/"NC_NS_BASE10_ID":rpc/*", rpc->ctxt)) != NULL) {
		if (!xmlXPathNodeSetIsEmpty(result->nodesetval)) {
			buffer = xmlBufferCreate();
			if (buffer == NULL) {
				ERROR("%s: xmlBufferCreate failed (%s:%d).", __func__, __FILE__, __LINE__);
				xmlXPathFreeObject(result);
				return NULL;
			}
			if ((root = xmlDocGetRootElement(rpc->doc)) == NULL) {
				xmlXPathFreeObject(result);
				return NULL;
			}

			/* by copying node, move all needed namespaces into the content nodes */
			aux_doc = xmlNewDoc(BAD_CAST "1.0");
			xmlDocSetRootElement(aux_doc, xmlCopyNodeList(root->children));
			for (i = 0; i < result->nodesetval->nodeNr; i++) {
				xmlNodeDump(buffer, aux_doc, result->nodesetval->nodeTab[i], 1, 1);
			}
			retval = strdup((char *) xmlBufferContent(buffer));
			xmlBufferFree(buffer);
			xmlFreeDoc(aux_doc);
		}
		xmlXPathFreeObject(result);
	}

	return retval;
}

xmlNodePtr ncxml_rpc_get_op_content(const nc_rpc *rpc)
{
	xmlNodePtr root;

	if (rpc == NULL || rpc->doc == NULL) {
		return NULL;
	}

	if ((root = xmlDocGetRootElement (rpc->doc)) == NULL) {
		return NULL;
	}

	return (xmlCopyNodeList(root->children));
}

NC_RPC_TYPE nc_rpc_get_type(const nc_rpc *rpc)
{
	if (rpc != NULL) {
		return (rpc->type.rpc);
	} else {
		return (NC_RPC_UNKNOWN);
	}
}

/**
 * @brief Get the source or the target datastore type
 * @param rpc RPC message
 * @param ds_type 'target' or 'source'
 */
static NC_DATASTORE nc_rpc_get_ds (const nc_rpc *rpc, const char* ds_type)
{
	xmlXPathObjectPtr query_result = NULL;
	NC_DATASTORE retval = NC_DATASTORE_ERROR;
	int i;
	char** queries = NULL;
	static char* srcs[] = {
			"/"NC_NS_BASE10_ID":rpc/*/"NC_NS_BASE10_ID":source/"NC_NS_BASE10_ID":candidate",
			"/"NC_NS_BASE10_ID":rpc/*/"NC_NS_BASE10_ID":source/"NC_NS_BASE10_ID":running",
			"/"NC_NS_BASE10_ID":rpc/*/"NC_NS_BASE10_ID":source/"NC_NS_BASE10_ID":startup",
			"/"NC_NS_BASE10_ID":rpc/*/"NC_NS_BASE10_ID":source/"NC_NS_BASE10_ID":url",
			"/"NC_NS_BASE10_ID":rpc/*/"NC_NS_BASE10_ID":source/"NC_NS_BASE10_ID":config"
	};
	static char* trgs[] = {
			"/"NC_NS_BASE10_ID":rpc/*/"NC_NS_BASE10_ID":target/"NC_NS_BASE10_ID":candidate",
			"/"NC_NS_BASE10_ID":rpc/*/"NC_NS_BASE10_ID":target/"NC_NS_BASE10_ID":running",
			"/"NC_NS_BASE10_ID":rpc/*/"NC_NS_BASE10_ID":target/"NC_NS_BASE10_ID":startup",
			"/"NC_NS_BASE10_ID":rpc/*/"NC_NS_BASE10_ID":target/"NC_NS_BASE10_ID":url",
			"/"NC_NS_BASE10_ID":rpc/*/"NC_NS_BASE10_ID":target/"NC_NS_BASE10_ID":config"
	};
	static NC_DATASTORE retvals[] = {
			NC_DATASTORE_CANDIDATE,
			NC_DATASTORE_RUNNING,
			NC_DATASTORE_STARTUP,
			NC_DATASTORE_URL,
			NC_DATASTORE_CONFIG
	};
#define nc_rpc_get_ds_RETVALS_COUNT 5

	if (rpc == NULL || rpc->doc == NULL || rpc->ctxt == NULL) {
		ERROR("%s: invalid rpc parameter", __func__);
		return NC_DATASTORE_ERROR;
	}

	if (strcmp(ds_type, "source") == 0) {
		queries = srcs;
	} else if (strcmp(ds_type, "target") == 0) {
		queries = trgs;
	} else {
		ERROR("%s: invalid ds_type parameter (%s)", __func__, ds_type);
		return NC_DATASTORE_ERROR;
	}

	for (i = 0; i < nc_rpc_get_ds_RETVALS_COUNT; i++) {
		if ((query_result = xmlXPathEvalExpression(BAD_CAST queries[i], rpc->ctxt)) != NULL) {
			if (!xmlXPathNodeSetIsEmpty(query_result->nodesetval) && query_result->nodesetval->nodeNr == 1) {
				retval = retvals[i];
				xmlXPathFreeObject(query_result);
				break;
			}
			xmlXPathFreeObject(query_result);
		}
	}

	return(retval);
}

NC_DATASTORE nc_rpc_get_source (const nc_rpc *rpc)
{
	return (nc_rpc_get_ds(rpc, "source"));
}

NC_DATASTORE nc_rpc_get_target (const nc_rpc *rpc)
{
	return (nc_rpc_get_ds(rpc, "target"));
}

static char* nc_rpc_get_copyconfig(const nc_rpc* rpc)
{
	xmlXPathObjectPtr query_result = NULL;
	xmlDocPtr aux_doc;
	xmlNodePtr config = NULL, aux_node;
	xmlBufferPtr resultbuffer;
	char * retval = NULL;

	if ((query_result = xmlXPathEvalExpression(BAD_CAST "/"NC_NS_BASE10_ID":rpc/"NC_NS_BASE10_ID":copy-config/"NC_NS_BASE10_ID":source/"NC_NS_BASE10_ID":config", rpc->ctxt)) != NULL) {
		if (xmlXPathNodeSetIsEmpty(query_result->nodesetval)) {
			ERROR("%s: no source config data in the copy-config request", __func__);
			xmlXPathFreeObject(query_result);
			return (NULL);
		} else if (query_result->nodesetval->nodeNr > 1) {
			ERROR("%s: multiple source config data in the copy-config request", __func__);
			xmlXPathFreeObject(query_result);
			return (NULL);
		}

		config = query_result->nodesetval->nodeTab[0];
		xmlXPathFreeObject(query_result);
	} else {
		ERROR("%s: source config data not found in the copy-config request", __func__);
		return (NULL);
	}

	/* dump the result */
	resultbuffer = xmlBufferCreate();
	if (resultbuffer == NULL) {
		ERROR("%s: xmlBufferCreate failed (%s:%d).", __func__, __FILE__, __LINE__);
		return NULL;
	}
	if (config->children == NULL) {
		/* config is empty */
		return (strdup(""));
	}
	/* by copying nodelist, move all needed namespaces into the editing nodes */
	aux_doc = xmlNewDoc(BAD_CAST "1.0");
	xmlDocSetRootElement(aux_doc, xmlNewNode(NULL, BAD_CAST "config"));
	xmlAddChildList(aux_doc->children, xmlDocCopyNodeList(aux_doc, config->children));
	for (aux_node = aux_doc->children->children; aux_node != NULL; aux_node = aux_node->next) {
		xmlNodeDump(resultbuffer, aux_doc, aux_node, 2, 1);
	}
	retval = strdup((char *) xmlBufferContent(resultbuffer));
	xmlBufferFree(resultbuffer);
	xmlFreeDoc(aux_doc);

	return retval;
}

static xmlNodePtr ncxml_rpc_get_copyconfig(const nc_rpc* rpc)
{
	xmlXPathObjectPtr query_result = NULL;
	xmlNodePtr retval;

	if ((query_result = xmlXPathEvalExpression(BAD_CAST "/"NC_NS_BASE10_ID":rpc/"NC_NS_BASE10_ID":copy-config/"NC_NS_BASE10_ID":source/"NC_NS_BASE10_ID":config", rpc->ctxt)) != NULL) {
		if (xmlXPathNodeSetIsEmpty(query_result->nodesetval)) {
			ERROR("%s: no source config data in the copy-config request", __func__);
			xmlXPathFreeObject(query_result);
			return (NULL);
		} else if (query_result->nodesetval->nodeNr > 1) {
			ERROR("%s: multiple source config data in the copy-config request", __func__);
			xmlXPathFreeObject(query_result);
			return (NULL);
		}

		retval = xmlCopyNode(query_result->nodesetval->nodeTab[0], 1);
		xmlXPathFreeObject(query_result);
		return (retval);
	} else {
		ERROR("%s: source config data not found in the copy-config request", __func__);
		return (NULL);
	}
}

static char* nc_rpc_get_editconfig(const nc_rpc* rpc)
{
	xmlXPathObjectPtr query_result = NULL;
	xmlNodePtr config, aux_node;
	xmlDocPtr aux_doc;
	xmlBufferPtr resultbuffer;
	char * retval = NULL;

	if ((query_result = xmlXPathEvalExpression(BAD_CAST "/"NC_NS_BASE10_ID":rpc/"NC_NS_BASE10_ID":edit-config/"NC_NS_BASE10_ID":config", rpc->ctxt)) != NULL) {
		if (xmlXPathNodeSetIsEmpty(query_result->nodesetval)) {
			ERROR("%s: no config data in the edit-config request", __func__);
			xmlXPathFreeObject(query_result);
			return (NULL);
		} else if (query_result->nodesetval->nodeNr > 1) {
			ERROR("%s: multiple config data in the edit-config request", __func__);
			xmlXPathFreeObject(query_result);
			return (NULL);
		}

		config = query_result->nodesetval->nodeTab[0];
		xmlXPathFreeObject(query_result);
	} else {
		ERROR("%s: config data not found in the edit-config request", __func__);
		return (NULL);
	}

	/* dump the result */
	resultbuffer = xmlBufferCreate();
	if (resultbuffer == NULL) {
		ERROR("%s: xmlBufferCreate failed (%s:%d).", __func__, __FILE__, __LINE__);
		return NULL;
	}
	if (config->children == NULL) {
		/* config is empty */
		return (strdup(""));
	}
	/* by copying nodelist, move all needed namespaces into the editing nodes */
	aux_doc = xmlNewDoc(BAD_CAST "1.0");
	xmlDocSetRootElement(aux_doc, xmlNewNode(NULL, BAD_CAST "config"));
	xmlAddChildList(aux_doc->children, xmlDocCopyNodeList(aux_doc, config->children));
	for (aux_node = aux_doc->children->children; aux_node != NULL; aux_node = aux_node->next) {
		xmlNodeDump(resultbuffer, aux_doc, aux_node, 2, 1);
	}
	retval = strdup((char *) xmlBufferContent(resultbuffer));
	xmlBufferFree(resultbuffer);
	xmlFreeDoc(aux_doc);

	return retval;
}

static xmlNodePtr ncxml_rpc_get_editconfig(const nc_rpc* rpc)
{
	xmlXPathObjectPtr query_result = NULL;
	xmlNodePtr retval;

	if ((query_result = xmlXPathEvalExpression(BAD_CAST "/"NC_NS_BASE10_ID":rpc/"NC_NS_BASE10_ID":edit-config/"NC_NS_BASE10_ID":config", rpc->ctxt)) != NULL) {
		if (xmlXPathNodeSetIsEmpty(query_result->nodesetval)) {
			ERROR("%s: no config data in the edit-config request", __func__);
			xmlXPathFreeObject(query_result);
			return (NULL);
		} else if (query_result->nodesetval->nodeNr > 1) {
			ERROR("%s: multiple config data in the edit-config request", __func__);
			xmlXPathFreeObject(query_result);
			return (NULL);
		}

		retval = xmlCopyNode(query_result->nodesetval->nodeTab[0], 1);
		xmlXPathFreeObject(query_result);
		return (retval);
	} else {
		ERROR("%s: config data not found in the edit-config request", __func__);
		return (NULL);
	}
}

char* nc_rpc_get_config(const nc_rpc *rpc)
{
	switch(nc_rpc_get_op(rpc)) {
	case NC_OP_COPYCONFIG:
		return (nc_rpc_get_copyconfig(rpc));
		break;
	case NC_OP_EDITCONFIG:
		return (nc_rpc_get_editconfig(rpc));
		break;
	default:
		/* other operations do not have config parameter */
		return (NULL);
	}
}

xmlNodePtr ncxml_rpc_get_config(const nc_rpc *rpc)
{
	switch(nc_rpc_get_op(rpc)) {
	case NC_OP_COPYCONFIG:
		return (ncxml_rpc_get_copyconfig(rpc));
		break;
	case NC_OP_EDITCONFIG:
		return (ncxml_rpc_get_editconfig(rpc));
		break;
	default:
		/* other operations do not have config parameter */
		return (NULL);
	}
}

NC_EDIT_DEFOP_TYPE nc_rpc_get_defop (const nc_rpc *rpc)
{
	xmlXPathObjectPtr query_result = NULL;
	xmlNodePtr defop = NULL;
	NC_EDIT_DEFOP_TYPE retval = NC_EDIT_DEFOP_MERGE;

	if ((query_result = xmlXPathEvalExpression(BAD_CAST "/"NC_NS_BASE10_ID":rpc/"NC_NS_BASE10_ID":edit-config/"NC_NS_BASE10_ID":default-operation", rpc->ctxt)) != NULL) {
		if (!xmlXPathNodeSetIsEmpty(query_result->nodesetval)) {
			if (query_result->nodesetval->nodeNr > 1) {
				ERROR("%s: multiple default-operation elements found in edit-config request", __func__);
				xmlXPathFreeObject(query_result);
				return (NC_EDIT_DEFOP_ERROR);
			}
			defop = query_result->nodesetval->nodeTab[0];

			if (defop != NULL) {
				if (defop->children == NULL || defop->children->type != XML_TEXT_NODE || defop->children->content == NULL) {
					ERROR("%s: invalid format of the edit-config's default-operation parameter", __func__);
					retval = NC_EDIT_DEFOP_ERROR;
				} else if (xmlStrEqual(defop->children->content, BAD_CAST "merge")) {
					retval = NC_EDIT_DEFOP_MERGE;
				} else if (xmlStrEqual(defop->children->content, BAD_CAST "replace")) {
					retval = NC_EDIT_DEFOP_REPLACE;
				} else if (xmlStrEqual(defop->children->content, BAD_CAST "none")) {
					retval = NC_EDIT_DEFOP_NONE;
				} else {
					ERROR("%s: unknown default-operation specified (%s)", __func__, defop->children->content)
					retval = NC_EDIT_DEFOP_ERROR;
				}
			}
		}
		xmlXPathFreeObject(query_result);
	}

	return retval;
}

NC_EDIT_ERROPT_TYPE nc_rpc_get_erropt (const nc_rpc *rpc)
{
	xmlXPathObjectPtr query_result = NULL;
	xmlNodePtr erropt = NULL;
	NC_EDIT_DEFOP_TYPE retval = NC_EDIT_DEFOP_MERGE;

	if ((query_result = xmlXPathEvalExpression(BAD_CAST "/"NC_NS_BASE10_ID":rpc/"NC_NS_BASE10_ID":edit-config/"NC_NS_BASE10_ID":error-option", rpc->ctxt)) != NULL) {
		if (!xmlXPathNodeSetIsEmpty(query_result->nodesetval)) {
			if (query_result->nodesetval->nodeNr > 1) {
				ERROR("%s: multiple error-option elements found in the edit-config request", __func__);
				xmlXPathFreeObject(query_result);
				return (NC_EDIT_ERROPT_ERROR);
			}
			erropt = query_result->nodesetval->nodeTab[0];

			if (erropt != NULL) {
				if (erropt->children == NULL || erropt->children->type != XML_TEXT_NODE || erropt->children->content == NULL) {
					ERROR("%s: invalid format of the edit-config's error-option parameter", __func__);
					retval = NC_EDIT_ERROPT_ERROR;
				} else if (xmlStrEqual(erropt->children->content, BAD_CAST "stop-on-error")) {
					retval = NC_EDIT_ERROPT_STOP;
				} else if (xmlStrEqual(erropt->children->content, BAD_CAST "continue-on-error")) {
					retval = NC_EDIT_ERROPT_CONT;
				} else if (xmlStrEqual(erropt->children->content, BAD_CAST "rollback-on-error")) {
					retval = NC_EDIT_ERROPT_ROLLBACK;
				} else {
					ERROR("%s: unknown error-option specified (%s)", __func__, erropt->children->content)
					retval = NC_EDIT_ERROPT_ERROR;
				}
			}
		}
		xmlXPathFreeObject(query_result);
	}

	return retval;
}

NC_EDIT_TESTOPT_TYPE nc_rpc_get_testopt (const nc_rpc *rpc)
{
	xmlXPathObjectPtr query_result = NULL;
	xmlNodePtr testopt = NULL;
	NC_EDIT_DEFOP_TYPE retval = NC_EDIT_DEFOP_MERGE;

	if ((query_result = xmlXPathEvalExpression(BAD_CAST "/"NC_NS_BASE10_ID":rpc/"NC_NS_BASE10_ID":edit-config/"NC_NS_BASE10_ID":test-option", rpc->ctxt)) != NULL) {
		if (!xmlXPathNodeSetIsEmpty(query_result->nodesetval)) {
			if (query_result->nodesetval->nodeNr > 1) {
				ERROR("%s: multiple test-option elements found in the edit-config request", __func__);
				xmlXPathFreeObject(query_result);
				return (NC_EDIT_TESTOPT_ERROR);
			}
			testopt = query_result->nodesetval->nodeTab[0];

			if (testopt != NULL) {
				if (testopt->children == NULL || testopt->children->type != XML_TEXT_NODE || testopt->children->content == NULL) {
					ERROR("%s: invalid format of the edit-config's test-option parameter", __func__);
					retval = NC_EDIT_TESTOPT_ERROR;
				} else if (xmlStrcmp(testopt->children->content, BAD_CAST "set") == 0) {
					retval = NC_EDIT_TESTOPT_SET;
				} else if (xmlStrcmp(testopt->children->content, BAD_CAST "test-only") == 0) {
					retval = NC_EDIT_TESTOPT_TEST;
				} else if (xmlStrcmp(testopt->children->content, BAD_CAST "test-then-set") == 0) {
					retval = NC_EDIT_TESTOPT_TESTSET;
				} else {
					ERROR("%s: unknown test-option specified (%s)", __func__, testopt->children->content)
					retval = NC_EDIT_TESTOPT_ERROR;
				}
			}
		}
		xmlXPathFreeObject(query_result);
	}

	return (retval);
}

struct nc_filter * nc_rpc_get_filter (const nc_rpc * rpc)
{
	xmlXPathObjectPtr query_result = NULL;
	struct nc_filter * retval = NULL;
	xmlNodePtr filter_node = NULL;
	xmlChar *type_string;
	char* query;

	query = "/"NC_NS_BASE10_ID":rpc/"NC_NS_BASE10_ID":get/"NC_NS_BASE10_ID":filter | /"
			NC_NS_BASE10_ID":rpc/"NC_NS_BASE10_ID":get-config/"NC_NS_BASE10_ID":filter | /"
			NC_NS_BASE10_ID":rpc/"NC_NS_NOTIFICATIONS_ID":create-subscription/"NC_NS_NOTIFICATIONS_ID":filter";
	if ((query_result = xmlXPathEvalExpression(BAD_CAST query, rpc->ctxt)) != NULL) {
		if (!xmlXPathNodeSetIsEmpty(query_result->nodesetval)) {
			if (query_result->nodesetval->nodeNr > 1) {
				ERROR("%s: multiple filter elements found", __func__);
				xmlXPathFreeObject(query_result);
				return (NULL);
			}
			filter_node = query_result->nodesetval->nodeTab[0];
		}
		xmlXPathFreeObject(query_result);
	}

	if (filter_node != NULL) {
		retval = malloc(sizeof(struct nc_filter));
		type_string = xmlGetProp(filter_node, BAD_CAST "type");
		/* set filter type */
		if (type_string == NULL || xmlStrcmp(type_string, BAD_CAST "subtree") == 0) {
			/* includes implicit filter type (type property is not set) */
			retval->type = NC_FILTER_SUBTREE;
			retval->subtree_filter = xmlCopyNode(filter_node, 1);
		} else {
			/* some uknown filter type */
			retval->type = NC_FILTER_UNKNOWN;
		}
		xmlFree(type_string);
	}

	return retval;
}

NC_REPLY_TYPE nc_reply_get_type(const nc_reply *reply)
{

	if (reply == NULL || reply == ((void *) -1)) {
		return (NC_REPLY_UNKNOWN);
	} else {
		return (reply->type.reply);
	}
}

char *nc_reply_get_data(const nc_reply *reply)
{
	xmlXPathObjectPtr query_result = NULL;
	char *buf;
	xmlBufferPtr data_buf;
	xmlNodePtr data = NULL, aux_data;
	xmlDocPtr aux_doc;
	int gotdata = 0;

	if ((query_result = xmlXPathEvalExpression(BAD_CAST "/"NC_NS_BASE10_ID":rpc-reply/"NC_NS_BASE10_ID":data", reply->ctxt)) != NULL) {
		if (!xmlXPathNodeSetIsEmpty(query_result->nodesetval)) {
			if (query_result->nodesetval->nodeNr > 1) {
				ERROR("%s: multiple data elements found", __func__);
				xmlXPathFreeObject(query_result);
				return (NULL);
			}
			data = xmlCopyNode(query_result->nodesetval->nodeTab[0], 1);
		}
		xmlXPathFreeObject(query_result);
	}

	if (data == NULL) {
		ERROR("%s: parsing reply to get data failed. No data found.", __func__);
		return(NULL);
	}

	if ((data_buf = xmlBufferCreate()) == NULL) {
		return NULL;
	}

	aux_doc = xmlNewDoc(BAD_CAST "1.0");
	xmlDocSetRootElement(aux_doc, data);
	for (aux_data = aux_doc->children->children; aux_data != NULL; aux_data = aux_data->next) {
		if (aux_data->type == XML_ELEMENT_NODE) {
			xmlNodeDump(data_buf, aux_doc, aux_data, 1, 1);
			gotdata = 1;
		}
	}
	if (gotdata == 1) {
		buf = strdup((char*) xmlBufferContent(data_buf));
	} else {
		/*
		 * Returned data content is empty, so return empty
		 * string without any error message. This can be a valid
		 * content of the reply, e.g. in case of filtering.
		 */
		buf = strdup("");
	}
	xmlBufferFree(data_buf);
	xmlFreeDoc(aux_doc);

	return (buf);
}

xmlNodePtr ncxml_reply_get_data(const nc_reply *reply)
{
	xmlXPathObjectPtr query_result = NULL;
	xmlNodePtr data = NULL;

	if ((query_result = xmlXPathEvalExpression(BAD_CAST "/"NC_NS_BASE10_ID":rpc-reply/"NC_NS_BASE10_ID":data", reply->ctxt)) != NULL) {
		if (!xmlXPathNodeSetIsEmpty(query_result->nodesetval)) {
			if (query_result->nodesetval->nodeNr > 1) {
				ERROR("%s: multiple data elements found", __func__);
				xmlXPathFreeObject(query_result);
				return (NULL);
			}
			data = xmlCopyNode(query_result->nodesetval->nodeTab[0], 1);
		}
		xmlXPathFreeObject(query_result);
	}

	if (data == NULL) {
		ERROR("%s: parsing reply to get data failed. No data found.", __func__);
		return(NULL);
	}

	return (data);
}

const char *nc_reply_get_errormsg(const nc_reply *reply)
{
	if (reply == NULL || reply == ((void *) -1) || reply->type.reply != NC_REPLY_ERROR) {
		return (NULL);
	}

	return ((reply->error == NULL) ? NULL : reply->error->message);
}

nc_rpc *nc_msg_client_hello(char **cpblts)
{
	nc_rpc *msg;
	xmlNodePtr node;
	int i;
	xmlNsPtr ns;

	if (cpblts == NULL || cpblts[0] == NULL) {
		ERROR("hello: no capability specified");
		return (NULL);
	}

	msg = calloc(1, sizeof(nc_rpc));
	if (msg == NULL) {
		ERROR("Memory reallocation failed (%s:%d).", __FILE__, __LINE__);
		return (NULL);
	}

	msg->error = NULL;
	msg->doc = xmlNewDoc(BAD_CAST "1.0");
	msg->doc->encoding = xmlStrdup(BAD_CAST UTF8);
	msg->msgid = NULL;
	msg->with_defaults = NCWD_MODE_NOTSET;
	msg->type.rpc = NC_RPC_HELLO;

	/* create root element */
	msg->doc->children = xmlNewDocNode(msg->doc, NULL, BAD_CAST NC_HELLO_MSG, NULL);

	/* set namespace */
	ns = xmlNewNs(msg->doc->children, (xmlChar *) NC_NS_BASE10, NULL);
	xmlSetNs(msg->doc->children, ns);

	/* create capabilities node */
	node = xmlNewChild(msg->doc->children, ns, BAD_CAST "capabilities", NULL);
	for (i = 0; cpblts[i] != NULL; i++) {
		xmlNewChild(node, ns, BAD_CAST "capability", BAD_CAST cpblts[i]);
	}

	/* create xpath evaluation context */
	if ((msg->ctxt = xmlXPathNewContext(msg->doc)) == NULL) {
		ERROR("%s: rpc message XPath context cannot be created.", __func__);
		nc_msg_free(msg);
		return NULL;
	}

	/* register base namespace for the rpc */
	if (xmlXPathRegisterNs(msg->ctxt, BAD_CAST NC_NS_BASE10_ID, BAD_CAST NC_NS_BASE10) != 0) {
		ERROR("Registering base namespace for the message xpath context failed.");
		nc_msg_free(msg);
		return NULL;
	}

	return (msg);
}

void nc_msg_free(struct nc_msg *msg)
{
	struct nc_err* e, *efree;
	int i;

	if (msg != NULL && msg != ((void *) -1)) {
		if (msg->doc != NULL) {
			xmlFreeDoc(msg->doc);
		}
		if (msg->ctxt != NULL) {
			xmlXPathFreeContext(msg->ctxt);
		}
		if ((e = msg->error) != NULL) {
			while(e != NULL) {
				efree = e;
				e = e->next;
				nc_err_free(efree);
			}
		}
		if (msg->msgid != NULL) {
			free(msg->msgid);
		}
		if (msg->nacm != NULL) {
			for (i = 0; msg->nacm->rule_lists != NULL && msg->nacm->rule_lists[i] != NULL; i++) {
				nacm_rule_list_free(msg->nacm->rule_lists[i]);
			}
			free(msg->nacm->rule_lists);
			free(msg->nacm);
		}
		free(msg);
	}
}

void nc_rpc_free(nc_rpc *rpc)
{
	nc_msg_free((struct nc_msg*) rpc);
}

void nc_reply_free(nc_reply *reply)
{
	nc_msg_free((struct nc_msg*) reply);
}

struct nc_msg *nc_msg_dup(struct nc_msg *msg)
{
	struct nc_msg *dupmsg;

	if (msg == NULL || msg == ((void *) -1) || msg->doc == NULL) {
		return (NULL);
	}

	dupmsg = calloc(1, sizeof(struct nc_msg));
	dupmsg->doc = xmlCopyDoc(msg->doc, 1);
	dupmsg->type = msg->type;
	dupmsg->with_defaults = msg->with_defaults;
	if (msg->nacm != NULL) {
		dupmsg->nacm = malloc(sizeof(struct nacm_rpc));
		dupmsg->nacm->default_exec = msg->nacm->default_exec;
		dupmsg->nacm->default_read = msg->nacm->default_read;
		dupmsg->nacm->default_write = msg->nacm->default_write;
		dupmsg->nacm->rule_lists = nacm_rule_lists_dup(msg->nacm->rule_lists);
	} else {
		dupmsg->nacm = NULL;
	}
	if (msg->msgid != NULL) {
		dupmsg->msgid = strdup(msg->msgid);
	} else {
		dupmsg->msgid = NULL;
	}
	if (msg->error != NULL) {
		dupmsg->error = nc_err_dup(msg->error);
	} else {
		dupmsg->error = NULL;
	}

	/* create xpath evaluation context */
	if ((dupmsg->ctxt = xmlXPathNewContext(dupmsg->doc)) == NULL) {
		ERROR("%s: rpc message XPath context cannot be created.", __func__);
		nc_msg_free(dupmsg);
		return NULL;
	}

	/* register base namespace for the rpc */
	if (xmlXPathRegisterNs(dupmsg->ctxt, BAD_CAST NC_NS_BASE10_ID, BAD_CAST NC_NS_BASE10) != 0) {
		ERROR("Registering base namespace for the message xpath context failed.");
		nc_msg_free(dupmsg);
		return NULL;
	}
	if (xmlXPathRegisterNs(dupmsg->ctxt, BAD_CAST NC_NS_NOTIFICATIONS_ID, BAD_CAST NC_NS_NOTIFICATIONS) != 0) {
		ERROR("Registering notifications namespace for the message xpath context failed.");
		nc_msg_free(dupmsg);
		return NULL;
	}
	if (xmlXPathRegisterNs(dupmsg->ctxt, BAD_CAST NC_NS_WITHDEFAULTS_ID, BAD_CAST NC_NS_WITHDEFAULTS) != 0) {
		ERROR("Registering with-defaults namespace for the message xpath context failed.");
		nc_msg_free(dupmsg);
		return NULL;
	}
	if (xmlXPathRegisterNs(dupmsg->ctxt, BAD_CAST NC_NS_MONITORING_ID, BAD_CAST NC_NS_MONITORING) != 0) {
		ERROR("Registering monitoring namespace for the message xpath context failed.");
		nc_msg_free(dupmsg);
		return NULL;
	}

	return (dupmsg);
}

nc_rpc *nc_rpc_dup(const nc_rpc* rpc)
{
	return ((nc_rpc*)nc_msg_dup((struct nc_msg*)rpc));
}

nc_reply *nc_reply_dup(const nc_reply* reply)
{
	return ((nc_reply*)nc_msg_dup((struct nc_msg*)reply));
}

nc_rpc *nc_msg_server_hello(char **cpblts, char* session_id)
{
	nc_rpc *msg;

	msg = nc_msg_client_hello(cpblts);
	if (msg == NULL) {
		return (NULL);
	}
	msg->error = NULL;

	/* assign session-id */
	/* check if session-id is prepared */
	if (session_id == NULL || strlen(session_id) == 0) {
		/* no session-id set */
		ERROR("Hello: session ID is empty");
		xmlFreeDoc(msg->doc);
		free(msg);
		return (NULL);
	}

	/* create <session-id> node */
	xmlNewChild(msg->doc->children, msg->doc->children->ns, BAD_CAST "session-id", BAD_CAST session_id);

	return (msg);
}

/**
 * @brief Create a generic NETCONF message envelope according to the given
 * type (rpc or rpc-reply) and insert the given data
 *
 * @param[in] content pointer to the xml node containing the data
 * @param[in] msgtype string of the envelope element (rpc, rpc-reply)
 *
 * @return Prepared nc_msg structure.
 */
struct nc_msg* nc_msg_create(const xmlNodePtr content, char* msgtype)
{
	struct nc_msg* msg;

	xmlDocPtr xmlmsg = NULL;
	xmlNsPtr ns;

	if (content == NULL) {
		ERROR("%s: Invalid \'content\' parameter.", __func__);
		return (NULL);
	}

	if ((xmlmsg = xmlNewDoc(BAD_CAST XML_VERSION)) == NULL) {
		ERROR("xmlNewDoc failed (%s:%d).", __FILE__, __LINE__);
		return NULL;
	}
	xmlmsg->encoding = xmlStrdup(BAD_CAST UTF8);

	if ((xmlmsg->children = xmlNewDocNode(xmlmsg, NULL, BAD_CAST msgtype, NULL)) == NULL) {
		ERROR("xmlNewDocNode failed (%s:%d).", __FILE__, __LINE__);
		xmlFreeDoc(xmlmsg);
		return NULL;
	}

	/* set namespace */
	ns = xmlNewNs(xmlmsg->children, (xmlChar *) NC_NS_BASE10, NULL);
	xmlSetNs(xmlmsg->children, ns);

	if (xmlAddChild(xmlmsg->children, xmlCopyNode(content, 1)) == NULL) {
		ERROR("xmlAddChild failed (%s:%d).", __FILE__, __LINE__);
		xmlFreeDoc(xmlmsg);
		return NULL;
	}

	msg = calloc(1, sizeof(nc_rpc));
	if (msg == NULL) {
		ERROR("Memory reallocation failed (%s:%d).", __FILE__, __LINE__);
		return (NULL);
	}
	msg->doc = xmlmsg;
	msg->msgid = NULL;
	msg->error = NULL;
	msg->with_defaults = NCWD_MODE_NOTSET;
	msg->nacm = NULL;

	/* create xpath evaluation context */
	if ((msg->ctxt = xmlXPathNewContext(msg->doc)) == NULL) {
		ERROR("%s: rpc message XPath context cannot be created.", __func__);
		nc_msg_free(msg);
		return NULL;
	}

	/* register base namespace for the rpc */
	if (xmlXPathRegisterNs(msg->ctxt, BAD_CAST NC_NS_BASE10_ID, BAD_CAST NC_NS_BASE10) != 0) {
		ERROR("Registering base namespace for the message xpath context failed.");
		nc_msg_free(msg);
		return NULL;
	}
	if (xmlXPathRegisterNs(msg->ctxt, BAD_CAST NC_NS_NOTIFICATIONS_ID, BAD_CAST NC_NS_NOTIFICATIONS) != 0) {
		ERROR("Registering notifications namespace for the message xpath context failed.");
		nc_msg_free(msg);
		return NULL;
	}
	if (xmlXPathRegisterNs(msg->ctxt, BAD_CAST NC_NS_WITHDEFAULTS_ID, BAD_CAST NC_NS_WITHDEFAULTS) != 0) {
		ERROR("Registering with-defaults namespace for the message xpath context failed.");
		nc_msg_free(msg);
		return NULL;
	}
	if (xmlXPathRegisterNs(msg->ctxt, BAD_CAST NC_NS_MONITORING_ID, BAD_CAST NC_NS_MONITORING) != 0) {
		ERROR("Registering monitoring namespace for the message xpath context failed.");
		nc_msg_free(msg);
		return NULL;
	}

	/* remove duplicated namespace definitions */
	xmlDOMWrapReconcileNamespaces(NULL, msg->doc->children, 1);

	return (msg);
}

/**
 * @brief Create \<rpc\> envelope and insert the given data
 *
 * @param[in] content pointer to the xml node containing data
 *
 * @return Prepared nc_rpc structure.
 */
static nc_rpc* nc_rpc_create(const xmlNodePtr content)
{
	nc_rpc* rpc;

	rpc =  (nc_rpc*)nc_msg_create(content, "rpc");

	/* set rpc type flag */
	nc_rpc_parse_type(rpc);

	/* set with-defaults if any */
	nc_rpc_parse_withdefaults(rpc, NULL);

	return (rpc);
}

/**
 * @brief Create \<rpc-reply\> envelope and insert the given data
 *
 * @param[in] content pointer to the xml node containing data
 *
 * @return Prepared nc_reply structure.
 */
static nc_reply* nc_reply_create(const xmlNodePtr content)
{
	nc_reply *reply;

	reply = (nc_reply*)nc_msg_create(content,"rpc-reply");

	return (reply);
}

nc_reply *nc_reply_ok()
{
	nc_reply *reply;
	xmlNodePtr content;
	xmlNsPtr ns;

	if ((content = xmlNewNode(NULL, BAD_CAST "ok")) == NULL) {
		ERROR("xmlNewNode failed: %s (%s:%d).", strerror (errno), __FILE__, __LINE__);
		return (NULL);
	}

	/* set the namespace */
	ns = xmlNewNs(content, (xmlChar *) NC_NS_BASE10, NULL);
	xmlSetNs(content, ns);

	reply = nc_reply_create(content);
	reply->type.reply = NC_REPLY_OK;
	xmlFreeNode(content);

	return (reply);
}

nc_reply *nc_reply_data(const char* data)
{
	nc_reply *reply;
	xmlDocPtr doc_data;
	char* data_env;
	struct nc_err* e;

	if (asprintf(&data_env, "<data xmlns=\"%s\">%s</data>", NC_NS_BASE10, (data == NULL) ? "" : data) == -1) {
		ERROR("asprintf() failed (%s:%d).", __FILE__, __LINE__);
		return (nc_reply_error(nc_err_new(NC_ERR_OP_FAILED)));
	}

	/* prepare XML structure from given data */
	doc_data = xmlReadMemory(data_env, strlen(data_env), NULL, NULL, XML_PARSE_NOERROR | XML_PARSE_NOWARNING);
	if (doc_data == NULL) {
		ERROR("xmlReadMemory failed (%s:%d)", __FILE__, __LINE__);
		free(data_env);
		e = nc_err_new(NC_ERR_OP_FAILED);
		nc_err_set(e, NC_ERR_PARAM_MSG, "Configuration data seems to be corrupted.");
		return (nc_reply_error(e));
	}

	reply = nc_reply_create(doc_data->children);
	reply->type.reply = NC_REPLY_DATA;
	xmlFreeDoc(doc_data);
	free(data_env);

	return (reply);
}

nc_reply *ncxml_reply_data(const xmlNodePtr data)
{
	nc_reply *reply;
	xmlNodePtr content;
	xmlNsPtr ns;

	content = xmlNewNode(NULL, BAD_CAST "data");
	if (content == NULL) {
		ERROR("xmlNewNode failed (%s:%d).", __FILE__, __LINE__);
		return (NULL);
	}

	if (xmlAddChildList(content, xmlCopyNodeList(data)) == NULL) {
		ERROR("xmlAddChildList failed (%s:%d).", __FILE__, __LINE__);
		xmlFreeNode(content);
		return (NULL);
	}

	/* set namespace */
	ns = xmlNewNs(content, (xmlChar *) NC_NS_BASE10, NULL);
	xmlSetNs(content, ns);

	reply = nc_reply_create(content);
	reply->type.reply = NC_REPLY_DATA;
	xmlFreeNode(content);

	return (reply);
}

static xmlNodePtr new_reply_error_content(struct nc_err* error)
{
	xmlNodePtr content, einfo = NULL, first = NULL;
	xmlNsPtr ns = NULL;

	while (error != NULL) {
		if ((content = xmlNewNode(NULL, BAD_CAST "rpc-error")) == NULL) {
			ERROR("xmlNewNode failed (%s:%d).", __FILE__, __LINE__);
			return (NULL);
		}
		if (ns == NULL) {
			/* set namespace */
			ns = xmlNewNs(content, (xmlChar *) NC_NS_BASE10, NULL);
		}
		xmlSetNs(content, ns);

		if (error->type != NULL) {
			if (xmlNewChild(content, ns, BAD_CAST "error-type", BAD_CAST error->type) == NULL) {
				ERROR("xmlNewChild failed (%s:%d).", __FILE__, __LINE__);
				xmlFreeNode(content);
				return (NULL);
			}
		}

		if (error->tag != NULL) {
			if (xmlNewChild(content, ns, BAD_CAST "error-tag", BAD_CAST error->tag) == NULL) {
				ERROR("xmlNewChild failed (%s:%d).", __FILE__, __LINE__);
				xmlFreeNode(content);
				return (NULL);
			}
		}

		if (error->severity != NULL) {
			if (xmlNewChild(content, ns, BAD_CAST "error-severity", BAD_CAST error->severity) == NULL) {
				ERROR("xmlNewChild failed (%s:%d).", __FILE__, __LINE__);
				xmlFreeNode(content);
				return (NULL);
			}
		}

		if (error->apptag != NULL) {
			if (xmlNewChild(content, ns, BAD_CAST "error-app-tag", BAD_CAST error->apptag) == NULL) {
				ERROR("xmlNewChild failed (%s:%d).", __FILE__, __LINE__);
				xmlFreeNode(content);
				return (NULL);
			}
		}

		if (error->path != NULL) {
			if (xmlNewChild(content, ns, BAD_CAST "error-path", BAD_CAST error->path) == NULL) {
				ERROR("xmlNewChild failed (%s:%d).", __FILE__, __LINE__);
				xmlFreeNode(content);
				return (NULL);
			}
		}

		if (error->message != NULL) {
			if (xmlNewChild(content, ns, BAD_CAST "error-message", BAD_CAST error->message) == NULL) {
				ERROR("xmlNewChild failed (%s:%d).", __FILE__, __LINE__);
				xmlFreeNode(content);
				return (NULL);
			}
		}

		/* error-info items */
		if (error->sid != NULL || error->attribute != NULL || error->element != NULL || error->ns != NULL) {
			/* prepare error-info */

			if ((einfo = xmlNewChild(content, ns, BAD_CAST "error-info", NULL)) == NULL) {
				ERROR("xmlNewChild failed (%s:%d).", __FILE__, __LINE__);
				xmlFreeNode(content);
				return (NULL);
			}

			if (error->sid != NULL) {
				if (xmlNewChild(einfo, ns, BAD_CAST "session-id", BAD_CAST error->sid) == NULL) {
					ERROR("xmlNewChild failed (%s:%d).", __FILE__, __LINE__);
					xmlFreeNode(content);
					return (NULL);
				}
			}

			if (error->attribute != NULL) {
				if (xmlNewChild(einfo, ns, BAD_CAST "bad-attribute", BAD_CAST error->attribute) == NULL) {
					ERROR("xmlNewChild failed (%s:%d).", __FILE__, __LINE__);
					xmlFreeNode(content);
					return (NULL);
				}
			}

			if (error->element != NULL) {
				if (xmlNewChild(einfo, ns, BAD_CAST "bad-element", BAD_CAST error->element) == NULL) {
					ERROR("xmlNewChild failed (%s:%d).", __FILE__, __LINE__);
					xmlFreeNode(content);
					return (NULL);
				}
			}

			if (error->ns != NULL) {
				if (xmlNewChild(einfo, ns, BAD_CAST "bad-namespace", BAD_CAST error->ns) == NULL) {
					ERROR("xmlNewChild failed (%s:%d).", __FILE__, __LINE__);
					xmlFreeNode(content);
					return (NULL);
				}
			}
		}

		if (first == NULL) {
			first = content;
		} else {
			content->next = first;
			first = content;
		}
		error = error->next;
	}

	return(first);
}

nc_reply *nc_reply_error(struct nc_err* error)
{
	nc_reply *reply;
	xmlNodePtr content;

	if (error == NULL) {
		ERROR("Empty error structure to create the rpc-error reply.");
		return (NULL);
	}

	if ((content = new_reply_error_content(error)) == NULL) {
		return (NULL);
	}
	if ((reply = nc_reply_create(content)) == NULL) {
		return (NULL);
	}
	reply->error = error;
	reply->type.reply = NC_REPLY_ERROR;
	xmlFreeNode(content);

	return (reply);
}

int nc_reply_error_add(nc_reply *reply, struct nc_err* error)
{
	xmlNodePtr content;

	if (error == NULL || reply == NULL || reply == ((void *) -1) || reply->type.reply != NC_REPLY_ERROR) {
		return (EXIT_FAILURE);
	}
	if (reply->doc == NULL || reply->doc->children == NULL) {
		return (EXIT_FAILURE);
	}

	/* prepare new <rpc-error> part */
	if ((content = new_reply_error_content(error)) == NULL) {
		return (EXIT_FAILURE);
	}

	/* add new description into the reply */
	if (xmlAddChild(reply->doc->children, xmlCopyNode(content, 1)) == NULL) {
		ERROR("xmlAddChild failed (%s:%d).", __FILE__, __LINE__);
		xmlFreeNode(content);
		return (EXIT_FAILURE);
	}

	/* find last error */
	while (error->next != NULL) {
		error = error->next;
	}
	/* add error structure into the reply's list */
	error->next = reply->error;
	reply->error = error;

	/* cleanup */
	xmlFreeNode(content);

	return (EXIT_SUCCESS);
}

nc_reply* nc_reply_merge(int count, ...)
{
	nc_reply *merged_reply = NULL;
	nc_reply ** to_merge = NULL;
	NC_REPLY_TYPE type = -1, type_aux;
	va_list ap;
	struct nc_err *err;
	int i, j, len = 0;
	char * tmp, * data = NULL;

	/* params check */
	if (count < 2) {
		WARN("%s: you should merge 2 or more reply messages (currently merging %d reply message)", __func__, count);
		if (count < 1) {
			return (NULL);
		}
	}

	to_merge = malloc((count + 1) * sizeof(nc_reply*));
	if (to_merge == NULL) {
		ERROR("Memory allocation failed - %s (%s:%d).", strerror (errno), __FILE__, __LINE__);
		return (NULL);
	}

	/* initialize argument vector */
	va_start (ap, count);
	for(i = j = 0; i < count; i++, j++) {
<<<<<<< HEAD
		if ((to_merge[j] = va_arg(ap, nc_reply*)) == NULL) {
			ERROR("%s: invalid input message %d", __func__, i+1);
			free(to_merge);
			va_end(ap);
			return NULL;
		}
		if (to_merge[j] == NULL || to_merge[j] == NCDS_RPC_NOT_APPLICABLE) {
=======
		to_merge[j] = va_arg(ap, nc_reply*);
		if (to_merge[j] == NULL || to_merge[j] == (void*)(-1)) {
>>>>>>> 0c2fc3b7
			/* invalid reply will not be merged */
			to_merge[j] = NULL; /* list terminating NULL byte */
			j--;
			continue;
		}

		if (type == -1) {
			/* no type set yet */
			type = nc_reply_get_type(to_merge[j]);
		} else if (type != (type_aux = nc_reply_get_type(to_merge[j]))) {
			if ((type == NC_REPLY_UNKNOWN || type_aux == NC_REPLY_UNKNOWN) ||
			    (type == NC_REPLY_HELLO || type_aux == NC_REPLY_HELLO) ||
			    ((type == NC_REPLY_DATA || type == NC_REPLY_OK) && (type_aux == NC_REPLY_DATA || type_aux == NC_REPLY_OK))) {
				/* unable to merge such reply types */
				ERROR("%s: the type of the message %d differs (%d:%d)", __func__, i+1, type, type_aux);
				err = nc_err_new(NC_ERR_OP_FAILED);
				nc_err_set(err, NC_ERR_PARAM_MSG, "Unable to prepare final operation result.");
				merged_reply = nc_reply_error(err);
				to_merge[j+1] = NULL; /* set list terminating NULL byte */
				goto finish;
			} else {
				type = NC_REPLY_ERROR;
			}
		}

		/* set list terminating NULL byte */
		to_merge[j+1] = NULL;
	}
	/* real count of valid reply messages to merge */
	count = j;

	if (count == 0) {
		/* no valid reply message to merge */
		free(to_merge);
		va_end(ap);
		return (NULL);
	} else if (count == 1) {
		/* we have only one message to merge - provide its duplication */
		merged_reply = nc_reply_dup(to_merge[0]);
		nc_reply_free(to_merge[0]);
		free(to_merge);
		va_end(ap);
		return (merged_reply);
	}

	/* merge all valid reply messages */
	switch (type) {
	case NC_REPLY_OK:
		/* just OK */
		merged_reply = nc_reply_ok();
		break;
	case NC_REPLY_DATA:
		/* join <data/> */
		for (i = 0; i < count; i++) {
			tmp = nc_reply_get_data(to_merge[i]);
			if (data == NULL) {
				len = strlen(tmp);
				data = strdup(tmp);
			} else {
				len += strlen(tmp);
				data = realloc(data, sizeof(char) * (len + 1));
				strcat(data, tmp);
			}
			free(tmp);
		}
		merged_reply = nc_reply_data(data);
		free(data);
		break;
	case NC_REPLY_ERROR:
		/* join all errors */
		for (i = 0; i < count; i++) {
			if (nc_reply_get_type(to_merge[i]) == NC_REPLY_ERROR) {
				if (merged_reply == NULL) {
					/* first error reply found */
					merged_reply = nc_reply_dup(to_merge[i]);
				} else {
					/* another error reply found - add error description to previous */
					nc_reply_error_add(merged_reply, to_merge[i]->error);
					to_merge[i]->error = NULL;
				}
			}
		}
		if (merged_reply == NULL) {
			/* shouldn't be here anytime */
			WARN("%s: some crappy reply merging - error reply detected but not found.", __func__);
			free(to_merge);
			va_end(ap);
			return (NULL);
		}
		break;
	default:
		break;
	}

finish:
	/* clean all merged messages */
	for (i = 0; i < count && to_merge[i] != NULL; i++) {
		nc_reply_free(to_merge[i]);
	}
	free(to_merge);

	/* finalize argument vector */
	va_end(ap);

	return (merged_reply);
}

nc_rpc *nc_rpc_closesession()
{
	nc_rpc *rpc;
	xmlNodePtr content;
	xmlNsPtr ns;

	if ((content = xmlNewNode(NULL, BAD_CAST "close-session")) == NULL) {
		ERROR("xmlNewNode failed: %s (%s:%d).", strerror (errno), __FILE__, __LINE__);
		return (NULL);
	}
	/* set namespace */
	ns = xmlNewNs(content, (xmlChar *) NC_NS_BASE10, NULL);
	xmlSetNs(content, ns);

	if ((rpc = nc_rpc_create(content)) != NULL) {
		rpc->type.rpc = NC_RPC_SESSION;
	}
	xmlFreeNode(content);

	return (rpc);
}

static xmlNodePtr _xmlReplaceNode(xmlNodePtr old, xmlNodePtr cur)
{
	xmlNodePtr child;

	cur->children = old->children;
	cur->last = old->last;
	for (child = old->children; child != NULL; child = child->next) {
		child->parent = cur;
		/* todo copy necessary namespace declaration from old to cur */
	}
	old->children = NULL;
	old->last = NULL;
	return (old);
}

static int process_filter_param (xmlNodePtr content, const struct nc_filter* filter)
{
	xmlDocPtr doc_filter = NULL;
	xmlNodePtr node, ntf_filter;
	xmlNsPtr ns;

	if (filter != NULL) {
		if (filter->type == NC_FILTER_SUBTREE && filter->subtree_filter != NULL) {
			/*
			 * if the operation is create-subscription, change the
			 * namespace of filter element, but type has still the
			 * BASE10 namespace
			 */
			node = xmlCopyNode(filter->subtree_filter, 1);
			if (xmlStrcmp(content->name, BAD_CAST "create-subscription") == 0 &&
					xmlStrcmp(content->ns->href, BAD_CAST NC_NS_NOTIFICATIONS) == 0) {
				ntf_filter = xmlNewNode(content->ns, BAD_CAST "filter");
				ns = xmlNewNs(ntf_filter, BAD_CAST NC_NS_BASE10, BAD_CAST NC_NS_BASE10_ID);
				xmlNewNsProp(ntf_filter, ns, BAD_CAST "type", BAD_CAST "subtree");
				xmlFreeNode(_xmlReplaceNode(node, ntf_filter));
				node = ntf_filter;
			}

			/* process Subtree filter type */
			if (xmlAddChild(content, node) == NULL) {
				ERROR("xmlAddChild failed (%s:%d)", __FILE__, __LINE__);
				xmlFreeDoc(doc_filter);
				return (EXIT_FAILURE);
			}
		} else {
			WARN("%s: unknown filter type used - skipping filter.", __func__);
		}
	}
	return (EXIT_SUCCESS);
}

int nc_rpc_capability_attr(nc_rpc* rpc, NC_CAP_ATTR attr, ...)
{
	va_list argp;
	xmlXPathObjectPtr query_result = NULL;
	xmlNodePtr root, newnode;
	xmlNsPtr ns;
	NCWD_MODE mode;
	char *wd_mode;
	int i;

	if (rpc == NULL) {
		ERROR("%s: invalid RPC to modify.", __func__);
		return (EXIT_FAILURE);
	}

	va_start(argp, attr);

	switch(attr) {
	case NC_CAP_ATTR_WITHDEFAULTS_MODE:
		/* check operation from rpc */
		switch(nc_rpc_get_op(rpc)) {
		case NC_OP_GET:
		case NC_OP_GETCONFIG:
		case NC_OP_COPYCONFIG:
			/* ok */
			break;
		default:
			ERROR("%s: required operation (id %d) is not applicable to the given RPC message.", __func__, attr);
			va_end(argp);
			return (EXIT_FAILURE);
		}

		/* get variadic argument */
		mode = va_arg(argp, NCWD_MODE);

		if (mode != NCWD_MODE_NOTSET) {
			switch (mode) {
			case NCWD_MODE_ALL:
				wd_mode = "report-all";
				break;
			case NCWD_MODE_ALL_TAGGED:
				wd_mode = "report-all-tagged";
				break;
			case NCWD_MODE_TRIM:
				wd_mode = "trim";
				break;
			case NCWD_MODE_EXPLICIT:
				wd_mode = "explicit";
				break;
			default:
				ERROR("%s: Invalid with-defaults mode specified.", __func__);
				va_end(argp);
				return(EXIT_FAILURE);
				break;
			}

			if ((query_result = xmlXPathEvalExpression(BAD_CAST "/"NC_NS_BASE10_ID":rpc/"NC_NS_WITHDEFAULTS_ID":with-defaults", rpc->ctxt)) != NULL) {
				if (xmlXPathNodeSetIsEmpty(query_result->nodesetval)) {
					/* there is currently no with-defaults element */
					xmlXPathFreeObject(query_result);

					/* go to the part creating the new with-defaults element */
					goto nc_rpc_capability_attr_new_elem;
				}
				/* there is currently some with-defaults element, use it, but set required value */
				xmlNodeSetContent(query_result->nodesetval->nodeTab[0], BAD_CAST wd_mode);

				/* remove other with-defaults elements if exist - correcting the message */
				for (i = 1; i < query_result->nodesetval->nodeNr; i++) {
					xmlUnlinkNode(query_result->nodesetval->nodeTab[i]);
					xmlFreeNode(query_result->nodesetval->nodeTab[i]);
				}

				xmlXPathFreeObject(query_result);
			} else {
nc_rpc_capability_attr_new_elem:
				/* there is currently no with-defaults element */
				/* create a new with-defaults element in the operation element */
				root = xmlDocGetRootElement(rpc->doc);
				newnode = xmlNewChild(root->children, NULL, BAD_CAST "with-defaults", BAD_CAST wd_mode);
				if (newnode == NULL) {
					ERROR("xmlNewChild failed (%s:%d)", __FILE__, __LINE__);
					va_end(argp);
					return (EXIT_FAILURE);
				}
				ns = xmlNewNs(newnode, BAD_CAST NC_NS_WITHDEFAULTS, NULL);
				xmlSetNs(newnode, ns);
			}
		} else {
			/* requested NCWD_MODE_NOTSET -> remove \<with-defaults\> element if exists */
			if ((query_result = xmlXPathEvalExpression(BAD_CAST "/"NC_NS_BASE10_ID":rpc/"NC_NS_WITHDEFAULTS_ID":with-defaults", rpc->ctxt)) != NULL) {
				if (!xmlXPathNodeSetIsEmpty(query_result->nodesetval)) {
					WARN("%s: removing with-defaults elements from the rpc", __func__);
					for (i = 0; i < query_result->nodesetval->nodeNr; i++) {
						xmlUnlinkNode(query_result->nodesetval->nodeTab[i]);
						xmlFreeNode(query_result->nodesetval->nodeTab[i]);
					}
				}
				xmlXPathFreeObject(query_result);
			}

		}
		rpc->with_defaults = mode;

		break;
	default:
		ERROR("%s: required operation (id %d) is not supported.", __func__, attr);
		va_end(argp);
		return (EXIT_FAILURE);
		break;
	}

	va_end(argp);
	return (EXIT_SUCCESS);
}

nc_rpc *nc_rpc_getconfig(NC_DATASTORE source, const struct nc_filter *filter)
{
	nc_rpc *rpc;
	xmlNodePtr content, node;
	xmlNsPtr ns;
	char* datastore;


	switch (source) {
	case NC_DATASTORE_RUNNING:
		datastore = "running";
		break;
	case NC_DATASTORE_STARTUP:
		datastore = "startup";
		break;
	case NC_DATASTORE_CANDIDATE:
		datastore = "candidate";
		break;
	default:
		ERROR("Unknown source datastore for <get-config>.");
		return (NULL);
		break;
	}

	if ((content = xmlNewNode(NULL, BAD_CAST "get-config")) == NULL) {
		ERROR("xmlNewNode failed: %s (%s:%d).", strerror (errno), __FILE__, __LINE__);
		return (NULL);
	}
	/* set namespace */
	ns = xmlNewNs(content, (xmlChar *) NC_NS_BASE10, NULL);
	xmlSetNs(content, ns);

	/* source */
	node = xmlNewChild(content, ns, BAD_CAST "source", NULL);
	if (node == NULL) {
		ERROR("xmlNewChild failed (%s:%d)", __FILE__, __LINE__);
		xmlFreeNode(content);
		return (NULL);
	}

	if (xmlNewChild(node, ns, BAD_CAST datastore, NULL) == NULL) {
		ERROR("xmlNewChild failed (%s:%d)", __FILE__, __LINE__);
		xmlFreeNode(content);
		return (NULL);
	}

	/* add filter specification if any required */
	if (process_filter_param(content, filter) != 0) {
		xmlFreeNode(content);
		return (NULL);
	}

	if ((rpc = nc_rpc_create(content)) != NULL) {
		rpc->type.rpc = NC_RPC_DATASTORE_READ;
	}
	xmlFreeNode(content);

	return (rpc);
}

nc_rpc *nc_rpc_get(const struct nc_filter *filter)
{
	nc_rpc *rpc;
	xmlNodePtr content;
	xmlNsPtr ns;

	if ((content = xmlNewNode(NULL, BAD_CAST "get")) == NULL) {
		ERROR("xmlNewNode failed: %s (%s:%d).", strerror (errno), __FILE__, __LINE__);
		return (NULL);
	}
	/* set namespace */
	ns = xmlNewNs(content, (xmlChar *) NC_NS_BASE10, NULL);
	xmlSetNs(content, ns);

	/* add filter specification if any required */
	if (process_filter_param(content, filter) != 0) {
		xmlFreeNode(content);
		return (NULL);
	}

	if ((rpc = nc_rpc_create(content)) != NULL) {
		rpc->type.rpc = NC_RPC_DATASTORE_READ;
	}
	xmlFreeNode(content);

	return (rpc);

}

nc_rpc *nc_rpc_deleteconfig(NC_DATASTORE target, ...)
{
	nc_rpc *rpc;
	va_list argp;
	xmlNodePtr content, node_target;
	xmlNsPtr ns;
	char* datastore = NULL;
	const char* url;

	switch (target) {
	case NC_DATASTORE_RUNNING:
		ERROR("A running datastore cannot be deleted.");
		return (NULL);
		break;
	case NC_DATASTORE_STARTUP:
		datastore = "startup";
		break;
	case NC_DATASTORE_CANDIDATE:
		datastore = "candidate";
		break;
	case NC_DATASTORE_URL:
		/* work is done later */
		break;
	default:
		ERROR("Unknown target datastore for <delete-config>.");
		return (NULL);
		break;
	}

	if ((content = xmlNewNode(NULL, BAD_CAST "delete-config")) == NULL) {
		ERROR("xmlNewNode failed: %s (%s:%d).", strerror (errno), __FILE__, __LINE__);
		return (NULL);
	}
	/* set namespace */
	ns = xmlNewNs(content, (xmlChar *) NC_NS_BASE10, NULL);
	xmlSetNs(content, ns);

	node_target = xmlNewChild(content, ns, BAD_CAST "target", NULL);
	if (node_target == NULL) {
		ERROR("xmlNewChild failed (%s:%d)", __FILE__, __LINE__);
		xmlFreeNode(content);
		return (NULL);
	}

	if (target == NC_DATASTORE_URL) {
		/* url */
		va_start(argp, target);
		url = va_arg(argp, const char*);
		if (xmlNewChild(node_target, ns, BAD_CAST "url", BAD_CAST url) == NULL) {
			ERROR("xmlNewChild failed (%s:%d)", __FILE__, __LINE__);
			xmlFreeNode(content);
			va_end(argp);
			return (NULL);
		}
		va_end(argp);
	} else {
		/* running, startup, candidate */
		if (xmlNewChild(node_target, ns, BAD_CAST datastore, NULL) == NULL) {
			ERROR("xmlNewChild failed (%s:%d)", __FILE__, __LINE__);
			xmlFreeNode(content);
			return (NULL);
		}
	}

	if ((rpc = nc_rpc_create(content)) != NULL) {
		rpc->type.rpc = NC_RPC_DATASTORE_WRITE;
	}
	xmlFreeNode(content);

	return (rpc);
}

nc_rpc *nc_rpc_lock(NC_DATASTORE target)
{
	nc_rpc *rpc;
	xmlNodePtr content, node_target;
	xmlNsPtr ns;
	char* datastore;

	switch (target) {
	case NC_DATASTORE_RUNNING:
		datastore = "running";
		break;
	case NC_DATASTORE_STARTUP:
		datastore = "startup";
		break;
	case NC_DATASTORE_CANDIDATE:
		datastore = "candidate";
		break;
	default:
		ERROR("Unknown target datastore for <lock>.");
		return (NULL);
		break;
	}

	if ((content = xmlNewNode(NULL, BAD_CAST "lock")) == NULL) {
		ERROR("xmlNewNode failed: %s (%s:%d).", strerror (errno), __FILE__, __LINE__);
		return (NULL);
	}
	/* set namespace */
	ns = xmlNewNs(content, (xmlChar *) NC_NS_BASE10, NULL);
	xmlSetNs(content, ns);

	node_target = xmlNewChild(content, ns, BAD_CAST "target", NULL);
	if (node_target == NULL) {
		ERROR("xmlNewChild failed (%s:%d)", __FILE__, __LINE__);
		xmlFreeNode(content);
		return (NULL);
	}
	if (xmlNewChild(node_target, ns, BAD_CAST datastore, NULL) == NULL) {
		ERROR("xmlNewChild failed (%s:%d)", __FILE__, __LINE__);
		xmlFreeNode(content);
		return (NULL);
	}

	if ((rpc = nc_rpc_create(content)) != NULL) {
		rpc->type.rpc = NC_RPC_DATASTORE_WRITE;
	}
	xmlFreeNode(content);

	return (rpc);
}

nc_rpc *nc_rpc_unlock(NC_DATASTORE target)
{
	nc_rpc *rpc;
	xmlNodePtr content, node_target;
	xmlNsPtr ns;
	char* datastore;

	switch (target) {
	case NC_DATASTORE_RUNNING:
		datastore = "running";
		break;
	case NC_DATASTORE_STARTUP:
		datastore = "startup";
		break;
	case NC_DATASTORE_CANDIDATE:
		datastore = "candidate";
		break;
	default:
		ERROR("Unknown target datastore for <unlock>.");
		return (NULL);
		break;
	}

	if ((content = xmlNewNode(NULL, BAD_CAST "unlock")) == NULL) {
		ERROR("xmlNewNode failed: %s (%s:%d).", strerror (errno), __FILE__, __LINE__);
		return (NULL);
	}
	/* set namespace */
	ns = xmlNewNs(content, (xmlChar *) NC_NS_BASE10, NULL);
	xmlSetNs(content, ns);

	node_target = xmlNewChild(content, ns, BAD_CAST "target", NULL);
	if (node_target == NULL) {
		ERROR("xmlNewChild failed (%s:%d)", __FILE__, __LINE__);
		xmlFreeNode(content);
		return (NULL);
	}
	if (xmlNewChild(node_target, ns, BAD_CAST datastore, NULL) == NULL) {
		ERROR("xmlNewChild failed (%s:%d)", __FILE__, __LINE__);
		xmlFreeNode(content);
		return (NULL);
	}

	if ((rpc = nc_rpc_create(content)) != NULL) {
		rpc->type.rpc = NC_RPC_DATASTORE_WRITE;
	}
	xmlFreeNode(content);

	return (rpc);
}

nc_rpc * nc_rpc_validate(NC_DATASTORE source, ...)
{
	nc_rpc *rpc;
	xmlNodePtr content, node_source, node_config;
	xmlDocPtr config;
	xmlNsPtr ns;
	const char *datastore = NULL;
	const char *source_url = NULL;
	const char* config_s = NULL;
	char* config_S;
	va_list argp;

	va_start(argp, source);

	switch (source) {
	case NC_DATASTORE_CONFIG:
		config_s = va_arg(argp, const char*);
		if (config_s == NULL || strlen(config_s) < 4) { /* at least '<x/>' */
			ERROR("Invalid configuration data for validate operation");
			va_end(argp);
			return NULL;
		}
		break;
	case NC_DATASTORE_URL:
		source_url = va_arg(argp, const char*);
		break;
	case NC_DATASTORE_RUNNING:
		datastore = "running";
		break;
	case NC_DATASTORE_STARTUP:
		datastore = "startup";
		break;
	case NC_DATASTORE_CANDIDATE:
		datastore = "candidate";
		break;
	default:
		ERROR("Unknown source for <validate>.");
		va_end(argp);
		return NULL;
	}

	if ((content = xmlNewNode(NULL, BAD_CAST "validate")) == NULL) {
		ERROR("xmlNewNode failed: %s (%s:%d).", strerror (errno), __FILE__, __LINE__);
		va_end(argp);
		return NULL;
	}
	/* set namespace */
	ns = xmlNewNs(content, (xmlChar *) NC_NS_BASE10, NULL);
	xmlSetNs(content, ns);

	node_source = xmlNewChild(content, ns, BAD_CAST "source", NULL);
	if (node_source == NULL) {
		ERROR("xmlNewChild failed (%s:%d)", __FILE__, __LINE__);
		xmlFreeNode(content);
		va_end(argp);
		return NULL;
	}

	if (config_s != NULL) {
		/* source is specified as a content of the <config> element */

		/* transform string to the xmlNodePtr */
		/* add covering <config> element to allow to specify multiple root elements */
		if (asprintf(&config_S, "<config>%s</config>", config_s) == -1) {
			ERROR("asprintf() failed (%s:%d).", __FILE__, __LINE__);
			xmlFreeNode(content);
			va_end(argp);
			return (NULL);
		}

		/* prepare XML structure from given data */
		config = xmlReadMemory(config_S, strlen(config_S), NULL, NULL, XML_PARSE_NOERROR | XML_PARSE_NOWARNING);
		free(config_S);
		if (config == NULL) {
			ERROR("xmlReadMemory failed (%s:%d)", __FILE__, __LINE__);
			xmlFreeNode(content);
			va_end(argp);
			return (NULL);
		}
		if (config->children == NULL || config->children->children == NULL) {
			ERROR("Invalid configuration data for validate operation");
			xmlFreeNode(content);
			xmlFreeDoc(config);
			va_end(argp);
			return NULL;
		}

		node_config = xmlNewChild(node_source, ns, BAD_CAST "config", NULL);
		if (node_config == NULL) {
			ERROR("xmlNewChild failed (%s:%d)", __FILE__, __LINE__);
			xmlFreeNode(content);
			xmlFreeDoc(config);
			va_end(argp);
			return NULL;
		}

		/* connect given configuration data with the rpc request */
		if (xmlAddChildList(node_config, xmlCopyNodeList(config->children->children)) == NULL) {
			ERROR("xmlAddChild failed (%s:%d)", __FILE__, __LINE__);
			xmlFreeNode(content);
			xmlFreeDoc(config);
			va_end(argp);
			return NULL;
		}
		xmlFreeDoc(config);
	} else {
		/* source is one of the standard datastores */
		if (datastore != NULL) {
			if (xmlNewChild(node_source, ns, BAD_CAST datastore, NULL) == NULL) {
				ERROR("xmlNewChild failed (%s:%d)", __FILE__, __LINE__);
				xmlFreeNode(content);
				va_end(argp);
				return NULL;
			}
		} else if (source_url != NULL) {
			/* url specified */
			if (xmlNewChild(node_source, ns, BAD_CAST "url", BAD_CAST source_url) == NULL) {
				ERROR("xmlNewChild failed (%s:%d)", __FILE__, __LINE__);
				xmlFreeNode(content);
				va_end(argp);
				return NULL;
			}
		} else {
			xmlFreeNode(content);
			va_end(argp);
			return NULL;
		}
	}

	if ((rpc = nc_rpc_create(content)) != NULL) {
		rpc->type.rpc = NC_RPC_DATASTORE_READ;
	}

	xmlFreeNode(content);
	va_end(argp);
	return rpc;
}


static nc_rpc *_rpc_copyconfig(NC_DATASTORE source, NC_DATASTORE target, const xmlNodePtr config, const char* source_url, const char* target_url)
{
	nc_rpc *rpc = NULL;
	xmlNodePtr content, node_target, node_source, node_config;
	xmlNsPtr ns;
	NC_DATASTORE params[2] = {source, target};
	char *datastores[2] = {NULL, NULL}; /* 0 - source, 1 - target */
	int i;

	if (target == source) {
		ERROR("<copy-config>'s source and target parameters identify the same datastore.");
		return (NULL);
	}

	for (i = 0; i < 2; i++) {
		switch (params[i]) {
		case NC_DATASTORE_RUNNING:
			datastores[i] = "running";
			break;
		case NC_DATASTORE_STARTUP:
			datastores[i] = "startup";
			break;
		case NC_DATASTORE_CANDIDATE:
			datastores[i] = "candidate";
			break;
		case NC_DATASTORE_CONFIG:
			if (i == 1) {
				ERROR("Unknown target datastore for <copy-config>.");
				return (NULL);
			}
			break;
		case NC_DATASTORE_URL:
			if (i == 0) {
				if (source_url == NULL) {
					ERROR("Missing the URL specification for the <copy-config>'s source.");
					return (NULL);
				}
			} else { /* i == 1 */
				if (target_url == NULL) {
					ERROR("Missing the URL specification for the <copy-config>'s target.");
					return (NULL);
				}
			}
			break;
		default:
			ERROR("Unknown %s datastore for <copy-config>.", (i == 0) ? "source" : "target");
			return (NULL);
			break;
		}
	}

	if ((content = xmlNewNode(NULL, BAD_CAST "copy-config")) == NULL) {
		ERROR("xmlNewNode failed: %s (%s:%d).", strerror (errno), __FILE__, __LINE__);
		return (NULL);
	}
	/* set namespace */
	ns = xmlNewNs(content, (xmlChar *) NC_NS_BASE10, NULL);
	xmlSetNs(content, ns);

	/* <source> */
	node_source = xmlNewChild(content, ns, BAD_CAST "source", NULL);
	if (node_source == NULL) {
		ERROR("xmlNewChild failed (%s:%d)", __FILE__, __LINE__);
		goto cleanup;
	}
	if (datastores[0] == NULL) {
		/* source configuration is given as data parameter */

		/* if data is an empty string, create \<copy-config\> with empty \<config\> */
		/* only if the data is not an empty string fill \<config\> */
		/* RFC 6241 defines \<config\> as any xml and thus it can be empty */

		/* create empty config element in rpc request */
		if ((node_config = xmlNewChild(node_source, ns, BAD_CAST "config", NULL)) == NULL) {
			ERROR("xmlNewChild failed (%s:%d)", __FILE__, __LINE__);
			goto cleanup;
		}
		if (config != NULL) {
			/* connect given configuration data with the rpc request */
			if (xmlAddChildList(node_config, xmlCopyNodeList(config)) == NULL) {
				ERROR("xmlAddChild failed (%s:%d)", __FILE__, __LINE__);
				goto cleanup;
			}
		}
	} else if (source_url != NULL) {
		/* source is specified as URL */
		if (xmlNewChild(node_source, ns, BAD_CAST "url", BAD_CAST source_url) == NULL) {
			ERROR("xmlNewChild failed (%s:%d)", __FILE__, __LINE__);
			goto cleanup;
		}
	} else {
		/* source is one of the standard datastores */
		if (xmlNewChild(node_source, ns, BAD_CAST datastores[0], NULL) == NULL) {
			ERROR("xmlNewChild failed (%s:%d)", __FILE__, __LINE__);
			goto cleanup;
		}
	}

	/* <target> */
	node_target = xmlNewChild(content, ns, BAD_CAST "target", NULL);
	if (node_target == NULL) {
		ERROR("xmlNewChild failed (%s:%d)", __FILE__, __LINE__);
		goto cleanup;
	}
	if (target_url != NULL) {
		/* source is specified as URL */
		if (xmlNewChild(node_source, ns, BAD_CAST "url", BAD_CAST target_url) == NULL) {
			ERROR("xmlNewChild failed (%s:%d)", __FILE__, __LINE__);
			goto cleanup;
		}
	} else {
		/* standard datastore */
		if (xmlNewChild(node_target, ns, BAD_CAST datastores[1], NULL) == NULL) {
			ERROR("xmlNewChild failed (%s:%d)", __FILE__, __LINE__);
			goto cleanup;
		}
	}

	if ((rpc = nc_rpc_create(content)) != NULL) {
		rpc->type.rpc = NC_RPC_DATASTORE_WRITE;
	}

cleanup:
	xmlFreeNode(content);
	return (rpc);

}

nc_rpc *ncxml_rpc_copyconfig(NC_DATASTORE source, NC_DATASTORE target, ...)
{
	xmlNodePtr config = NULL;
	const char *source_url = NULL, *target_url = NULL;
	nc_rpc* retval;
	va_list argp;

	va_start(argp, target);

	if (source == NC_DATASTORE_CONFIG) {
		config = va_arg(argp, xmlNodePtr);
	} else if (source == NC_DATASTORE_URL) {
		source_url = va_arg(argp, const char*);
	}

	if (target == NC_DATASTORE_URL) {
		target_url = va_arg(argp, const char*);
	}

	retval = _rpc_copyconfig(source, target, config, source_url, target_url);
	va_end(argp);
	return (retval);
}

nc_rpc *nc_rpc_copyconfig(NC_DATASTORE source, NC_DATASTORE target, ...)
{
	xmlDocPtr config = NULL;
	const char* config_s;
	char* config_S;
	const char *source_url = NULL, *target_url = NULL;
	nc_rpc* retval;
	va_list argp;

	va_start(argp, target);

	if (source == NC_DATASTORE_CONFIG) {
		config_s = va_arg(argp, const char*);

		/* transform string to the xmlNodePtr */
		/* add covering <config> element to allow to specify multiple root elements */
		if (asprintf(&config_S, "<config>%s</config>", config_s) == -1) {
			ERROR("asprintf() failed (%s:%d).", __FILE__, __LINE__);
			va_end(argp);
			return (NULL);
		}

		/* prepare XML structure from given data */
		config = xmlReadMemory(config_S, strlen(config_S), NULL, NULL, XML_PARSE_NOERROR | XML_PARSE_NOWARNING);
		free(config_S);
		if (config == NULL) {
			ERROR("xmlReadMemory failed (%s:%d)", __FILE__, __LINE__);
			va_end(argp);
			return (NULL);
		}
	} else if (source == NC_DATASTORE_URL) {
		source_url = va_arg(argp, const char*);
	}

	if (target == NC_DATASTORE_URL) {
		target_url = va_arg(argp, const char*);
	}

	retval = _rpc_copyconfig(source, target, (config != NULL) ? config->children->children : NULL, source_url, target_url);
	va_end(argp);
	xmlFreeDoc(config);
	return (retval);
}

static nc_rpc *_rpc_editconfig(NC_DATASTORE target, NC_DATASTORE source, NC_EDIT_DEFOP_TYPE default_operation, NC_EDIT_ERROPT_TYPE error_option, NC_EDIT_TESTOPT_TYPE test_option, const xmlNodePtr config, const char* source_url)
{
	nc_rpc *rpc = NULL;
	xmlNodePtr content, node_target, node_defop, node_config;
	xmlNsPtr ns;
	char* datastore, *defop = NULL, *erropt = NULL, *testopt = NULL;

	/* detect target datastore */
	switch (target) {
	case NC_DATASTORE_RUNNING:
		datastore = "running";
		break;
	case NC_DATASTORE_STARTUP:
		datastore = "startup";
		break;
	case NC_DATASTORE_CANDIDATE:
		datastore = "candidate";
		break;
	default:
		ERROR("Unknown target datastore for <edit-config>.");
		return (NULL);
		break;
	}


	/* detect default-operation parameter */
	if (default_operation != 0) {
		switch (default_operation) {
		case NC_EDIT_DEFOP_MERGE:
			defop = "merge";
			break;
		case NC_EDIT_DEFOP_NONE:
			defop = "none";
			break;
		case NC_EDIT_DEFOP_REPLACE:
			defop = "replace";
			break;
		default:
			ERROR("Unknown default-operation parameter for <edit-config>.");
			return (NULL);
			break;
		}
	}

	/* detect error-option parameter */
	if (error_option != 0) {
		switch (error_option) {
		case NC_EDIT_ERROPT_STOP:
			erropt = "stop-on-error";
			break;
		case NC_EDIT_ERROPT_CONT:
			erropt = "continue-on-error";
			break;
		case NC_EDIT_ERROPT_ROLLBACK:
			erropt = "rollback-on-error";
			break;
		default:
			ERROR("Unknown error-option parameter for <edit-config>.");
			return (NULL);
			break;
		}
	}

	/* detect test-option parameter */
	if (test_option != 0) {
		switch (test_option) {
		case NC_EDIT_TESTOPT_SET:
			testopt = "set";
			break;
		case NC_EDIT_TESTOPT_TEST:
			testopt = "test-only";
			break;
		case NC_EDIT_TESTOPT_TESTSET:
			testopt = "test-then-set";
			break;
		default:
			ERROR("Unknown test-option parameter for <edit-config>.");
			return (NULL);
			break;
		}
	}

	/* create edit-config envelope */
	if ((content = xmlNewNode(NULL, BAD_CAST "edit-config")) == NULL) {
		ERROR("xmlNewNode failed: %s (%s:%d).", strerror (errno), __FILE__, __LINE__);
		return (NULL);
	}
	/* set namespace */
	ns = xmlNewNs(content, (xmlChar *) NC_NS_BASE10, NULL);
	xmlSetNs(content, ns);

	/* set <target> element */
	node_target = xmlNewChild(content, ns, BAD_CAST "target", NULL);
	if (node_target == NULL) {
		ERROR("xmlNewChild failed (%s:%d)", __FILE__, __LINE__);
		goto cleanup;
	}
	if (xmlNewChild(node_target, NULL, BAD_CAST datastore, NULL) == NULL) {
		ERROR("xmlNewChild failed (%s:%d)", __FILE__, __LINE__);
		goto cleanup;
	}

	/* set <default-operation> element */
	if (default_operation != 0) {
		node_defop = xmlNewChild(content, ns, BAD_CAST "default-operation", BAD_CAST defop);
		if (node_defop == NULL) {
			ERROR("xmlNewChild failed (%s:%d)", __FILE__, __LINE__);
			goto cleanup;
		}
	}

	/* set <error-option> element */
	if (error_option != 0) {
		if (xmlNewChild(content, ns, BAD_CAST "error-option", BAD_CAST erropt) == NULL) {
			ERROR("xmlNewChild failed (%s:%d)", __FILE__, __LINE__);
			goto cleanup;
		}
	}

	/* set <test-option> element */
	if (test_option != 0) {
		if (xmlNewChild(content, ns, BAD_CAST "test-option", BAD_CAST testopt) == NULL) {
			ERROR("xmlNewChild failed (%s:%d)", __FILE__, __LINE__);
			goto cleanup;
		}
	}

	if (source == NC_DATASTORE_CONFIG) {
		/* set <config> element */

		/* create empty config element in rpc request */
		if ((node_config = xmlNewChild(content, ns, BAD_CAST "config", NULL)) == NULL) {
			ERROR("xmlNewChild failed (%s:%d)", __FILE__, __LINE__);
			goto cleanup;
		}
		if (config != NULL) {
			/* connect given configuration data with the rpc request */
			if (xmlAddChildList(node_config, xmlCopyNodeList(config)) == NULL) {
				ERROR("xmlAddChild failed (%s:%d)", __FILE__, __LINE__);
				goto cleanup;
			}
		}
	} else if (source == NC_DATASTORE_URL) {
		/* set <url> instead of <config> */
		if (xmlNewChild(content, ns, BAD_CAST "url", BAD_CAST source_url) == NULL) {
			ERROR("xmlNewChild failed (%s:%d)", __FILE__, __LINE__);
			goto cleanup;
		}
	} else {
		ERROR("%s: unknown (or prohibited) source for <edit-config>.", __func__);
		goto cleanup;
	}

	if ((rpc = nc_rpc_create(content)) != NULL) {
		rpc->type.rpc = NC_RPC_DATASTORE_WRITE;
	}
cleanup:
	xmlFreeNode(content);
	return (rpc);
}

nc_rpc *ncxml_rpc_editconfig(NC_DATASTORE target, NC_DATASTORE source, NC_EDIT_DEFOP_TYPE default_operation, NC_EDIT_ERROPT_TYPE error_option, NC_EDIT_TESTOPT_TYPE test_option, ...)
{
	xmlNodePtr config = NULL;
	const char* url = NULL;
	nc_rpc* retval;
	va_list argp;

	va_start(argp, test_option);
	switch (source) {
	case NC_DATASTORE_CONFIG:
		config = va_arg(argp, xmlNodePtr);
		break;
	case NC_DATASTORE_URL:
		url = va_arg(argp, const char*);
		break;
	default:
		ERROR("Unknown (or prohibited) source for <edit-config>.");
		va_end(argp);
		return (NULL);
		break;
	}

	retval = _rpc_editconfig(target, source, default_operation, error_option, test_option, config, url);
	va_end(argp);
	return(retval);
}

nc_rpc *nc_rpc_editconfig(NC_DATASTORE target, NC_DATASTORE source, NC_EDIT_DEFOP_TYPE default_operation, NC_EDIT_ERROPT_TYPE error_option, NC_EDIT_TESTOPT_TYPE test_option, ...)
{
	xmlDocPtr config = NULL;
	const char* url = NULL, *config_s = NULL;
	char* config_S;
	nc_rpc* retval;
	va_list argp;

	va_start(argp, test_option);
	switch (source) {
	case NC_DATASTORE_CONFIG:
		config_s = va_arg(argp, const char*);
		break;
	case NC_DATASTORE_URL:
		url = va_arg(argp, const char*);
		break;
	default:
		ERROR("Unknown (or prohibited) source for <edit-config>.");
		va_end(argp);
		return (NULL);
		break;
	}

	/* transform string to the xmlNodePtr */
	/* add covering <config> element to allow to specify multiple root elements */
	if (asprintf(&config_S, "<config>%s</config>", config_s) == -1) {
		ERROR("asprintf() failed (%s:%d).", __FILE__, __LINE__);
		va_end(argp);
		return (NULL);
	}

	/* prepare XML structure from given data */
	config = xmlReadMemory(config_S, strlen(config_S), NULL, NULL, XML_PARSE_NOERROR | XML_PARSE_NOWARNING);
	free(config_S);
	if (config == NULL) {
		ERROR("xmlReadMemory failed (%s:%d)", __FILE__, __LINE__);
		va_end(argp);
		return (NULL);
	}

	retval = _rpc_editconfig(target, source, default_operation, error_option, test_option, config->children->children, url);
	xmlFreeDoc(config);
	va_end(argp);
	return(retval);
}

nc_rpc *nc_rpc_killsession(const char *kill_sid)
{
	nc_rpc *rpc;
	xmlNodePtr content, node_sid;
	xmlNsPtr ns;

	/* check input parameter */
	if (kill_sid == NULL || strlen(kill_sid) == 0) {
		ERROR("Invalid session id for the <kill-session> rpc message specified.");
		return (NULL);
	}

	if ((content = xmlNewNode(NULL, BAD_CAST "kill-session")) == NULL) {
		ERROR("xmlNewNode failed: %s (%s:%d).", strerror (errno), __FILE__, __LINE__);
		return (NULL);
	}
	/* set namespace */
	ns = xmlNewNs(content, (xmlChar *) NC_NS_BASE10, NULL);
	xmlSetNs(content, ns);

	node_sid = xmlNewChild(content, ns, BAD_CAST "session-id", BAD_CAST kill_sid);
	if (node_sid == NULL) {
		ERROR("xmlNewChild failed (%s:%d)", __FILE__, __LINE__);
		xmlFreeNode(content);
		return (NULL);
	}

	if ((rpc = nc_rpc_create(content)) != NULL) {
		rpc->type.rpc = NC_RPC_SESSION;
	}
	xmlFreeNode(content);

	return (rpc);
}

nc_rpc *nc_rpc_getschema(const char* name, const char* version, const char* format)
{
	nc_rpc *rpc;
	xmlNodePtr content;
	xmlNsPtr ns;

	/* check mandatory input parameter */
	if (name == NULL) {
		ERROR("Invalid schema name specified.");
		return (NULL);
	}

	if ((content = xmlNewNode(NULL, BAD_CAST "get-schema")) == NULL) {
		ERROR("xmlNewNode failed: %s (%s:%d).", strerror (errno), __FILE__, __LINE__);
		return (NULL);
	}
	ns = xmlNewNs(content, BAD_CAST NC_NS_MONITORING, NULL);
	xmlSetNs(content, ns);

	if (xmlNewChild(content, ns, BAD_CAST "identifier", BAD_CAST name) == NULL) {
		ERROR("xmlNewChild failed (%s:%d)", __FILE__, __LINE__);
		xmlFreeNode(content);
		return (NULL);
	}

	if (version != NULL) {
		if (xmlNewChild(content, ns, BAD_CAST "version", BAD_CAST version) == NULL) {
			ERROR("xmlNewChild failed (%s:%d)", __FILE__, __LINE__);
			xmlFreeNode(content);
			return (NULL);
		}
	}

	if (format != NULL) {
		if (xmlNewChild(content, ns, BAD_CAST "format", BAD_CAST format) == NULL) {
			ERROR("xmlNewChild failed (%s:%d)", __FILE__, __LINE__);
			xmlFreeNode(content);
			return (NULL);
		}
	}

	if ((rpc = nc_rpc_create(content)) != NULL) {
		rpc->type.rpc = NC_RPC_DATASTORE_READ;
	}
	xmlFreeNode(content);

	return (rpc);
}

nc_rpc *nc_rpc_subscribe(const char* stream, const struct nc_filter *filter, const time_t* start, const time_t* stop)
{
	nc_rpc *rpc = NULL;
	xmlNodePtr content;
	xmlNsPtr ns;
	char* time;

	if ((content = xmlNewNode(NULL, BAD_CAST "create-subscription")) == NULL) {
		ERROR("xmlNewNode failed: %s (%s:%d).", strerror (errno), __FILE__, __LINE__);
		return (NULL);
	}
	ns = xmlNewNs(content, BAD_CAST NC_NS_NOTIFICATIONS, NULL);
	xmlSetNs(content, ns);

	/* add <stream> specification if set */
	if (stream != NULL) {
		if (xmlNewChild(content, ns, BAD_CAST "stream", BAD_CAST stream) == NULL) {
			ERROR("xmlNewChild failed (%s:%d)", __FILE__, __LINE__);
			xmlFreeNode(content);
			return (NULL);
		}
	}

	/* add filter specification if any required */
	if (process_filter_param(content, filter) != 0) {
		xmlFreeNode(content);
		return (NULL);
	}

	/* add <startTime> specification if set */
	if (start != NULL) {
		time = nc_time2datetime(*start);
		if (time == NULL || xmlNewChild(content, ns, BAD_CAST "startTime", BAD_CAST time) == NULL) {
			ERROR("xmlNewChild failed (%s:%d)", __FILE__, __LINE__);
			xmlFreeNode(content);
			if (time != NULL) {
				free (time);
			}
			return (NULL);
		}
		free(time);
	}

	/* add <stopTime> specification if set */
	if (stop != NULL) {
		time = nc_time2datetime(*stop);
		if (time == NULL || xmlNewChild(content, ns, BAD_CAST "stopTime", BAD_CAST time) == NULL) {
			ERROR("xmlNewChild failed (%s:%d)", __FILE__, __LINE__);
			xmlFreeNode(content);
			if (time != NULL) {
				free (time);
			}
			return (NULL);
		}
		free(time);
	}

	/* finnish the message building */
	if ((rpc = nc_rpc_create(content)) != NULL) {
		rpc->type.rpc = NC_RPC_SESSION;
	}
	xmlFreeNode(content);

	return (rpc);
}

nc_rpc *nc_rpc_commit(void)
{
	nc_rpc *rpc;
	xmlNodePtr content;
	xmlNsPtr ns;

	if ((content = xmlNewNode(NULL, BAD_CAST "commit")) == NULL) {
		ERROR("xmlNewNode failed: %s (%s:%d).", strerror (errno), __FILE__, __LINE__);
		return (NULL);
	}
	/* set namespace */
	ns = xmlNewNs(content, (xmlChar *) NC_NS_BASE10, NULL);
	xmlSetNs(content, ns);

	if ((rpc = nc_rpc_create(content)) != NULL) {
		rpc->type.rpc = NC_RPC_DATASTORE_WRITE;
	}
	xmlFreeNode(content);

	return (rpc);
}

nc_rpc *nc_rpc_discardchanges(void)
{
	nc_rpc *rpc;
	xmlNodePtr content;
	xmlNsPtr ns;

	if ((content = xmlNewNode(NULL, BAD_CAST "discard-changes")) == NULL) {
		ERROR("xmlNewNode failed: %s (%s:%d).", strerror (errno), __FILE__, __LINE__);
		return (NULL);
	}
	/* set namespace */
	ns = xmlNewNs(content, (xmlChar *) NC_NS_BASE10, NULL);
	xmlSetNs(content, ns);

	if ((rpc = nc_rpc_create(content)) != NULL) {
		rpc->type.rpc = NC_RPC_DATASTORE_WRITE;
	}
	xmlFreeNode(content);

	return (rpc);
}

nc_rpc *ncxml_rpc_generic(const xmlNodePtr data)
{
	nc_rpc *rpc;

	if (data == NULL) {
		ERROR("%s: parameter \'data\' cannot be NULL.", __func__);
		return (NULL);
	}
	if ((rpc = nc_rpc_create(data)) != NULL) {
		rpc->type.rpc = NC_RPC_UNKNOWN;
	}

	return (rpc);
}

nc_rpc *nc_rpc_generic(const char* data)
{
	nc_rpc *rpc;
	xmlDocPtr doc_data;

	if (data == NULL) {
		ERROR("%s: parameter \'data\' cannot be NULL.", __func__);
		return (NULL);
	}

	/* read data as XML document */
	doc_data = xmlReadMemory(data, strlen(data), NULL, NULL, XML_PARSE_NOERROR | XML_PARSE_NOWARNING);
	if (doc_data == NULL) {
		ERROR("xmlReadMemory failed (%s:%d)", __FILE__, __LINE__);
		return (NULL);
	}

	if ((rpc = nc_rpc_create(xmlDocGetRootElement(doc_data))) != NULL) {
		rpc->type.rpc = NC_RPC_UNKNOWN;
	}
	xmlFreeDoc(doc_data);

	return (rpc);
}<|MERGE_RESOLUTION|>--- conflicted
+++ resolved
@@ -1855,18 +1855,8 @@
 	/* initialize argument vector */
 	va_start (ap, count);
 	for(i = j = 0; i < count; i++, j++) {
-<<<<<<< HEAD
-		if ((to_merge[j] = va_arg(ap, nc_reply*)) == NULL) {
-			ERROR("%s: invalid input message %d", __func__, i+1);
-			free(to_merge);
-			va_end(ap);
-			return NULL;
-		}
+		to_merge[j] = va_arg(ap, nc_reply*);
 		if (to_merge[j] == NULL || to_merge[j] == NCDS_RPC_NOT_APPLICABLE) {
-=======
-		to_merge[j] = va_arg(ap, nc_reply*);
-		if (to_merge[j] == NULL || to_merge[j] == (void*)(-1)) {
->>>>>>> 0c2fc3b7
 			/* invalid reply will not be merged */
 			to_merge[j] = NULL; /* list terminating NULL byte */
 			j--;
