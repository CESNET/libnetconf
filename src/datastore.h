--- conflicted
+++ resolved
@@ -151,9 +151,7 @@
 struct ncds_ds* ncds_new_transapi(NCDS_TYPE type, const char* model_path, const char* callbacks_path);
 
 /**
- * @defgroup fileds File Datastore
- * @ingroup store
-<<<<<<< HEAD
+ * @ingroup store
  * @brief Set validators (or disable validation) on the specified datastore
  *
  * @param[in] ds Datastore structure to be configured.
@@ -169,14 +167,13 @@
 int ncds_set_validation(struct ncds_ds* ds, int enable, const char* relaxng, const char* schematron);
 
 /**
- * @ingroup store
-=======
+ * @defgroup fileds File Datastore
+ * @ingroup store
  * @brief Specific functions for NCDS_FILE_DS type of datastore implementation.
  */
 
 /**
  * @ingroup fileds
->>>>>>> 28b8fa50
  * @brief Assign the path of the datastore file into the datastore structure.
  *
  * Checks if the file exist and is accessible for reading and writing.
