--- conflicted
+++ resolved
@@ -340,987 +340,6 @@
 		return (NULL);
 	}
 
-<<<<<<< HEAD
-	/*
-	 * read next character and check ending character sequence for
-	 * NC_V10_END_MSG
-	 */
-	if (strcmp(NC_V10_END_MSG, &buffer[i - (unsigned int)strlen(NC_V10_END_MSG)])) {
-		while ((!feof(session->f_input)) && (!ferror(session->f_input)) && ((c = (char) fgetc(session->f_input)) != EOF)) {
-			if (i == size - 1) { /* buffer is too small */
-				/* allocate larger buffer */
-				size = 2 * size;
-				if (!(aux_buffer = (char *) realloc(buffer, size))) {
-					free(buffer); /* free buffer that was too small and reallocation failed */
-					return NULL;
-				}
-				buffer = aux_buffer;
-			}
-			/* store read character */
-			buffer[i] = c;
-			i++;
-
-			/* check if the ending character sequence was read */
-			if (!(strncmp(NC_V10_END_MSG, &buffer[i - (unsigned int)strlen(NC_V10_END_MSG)], strlen(NC_V10_END_MSG)))) {
-				buffer[i - strlen(NC_V10_END_MSG)] = '\0';
-				break;
-			}
-		}
-	} else {
-		/* message is empty and contains only END-MESSAGE marker */
-		/* one option is to return NULL as error:
-		 free(buffer);
-		 return NULL;
-		 * or return empty string (buffer): */
-		buffer[0] = '\0';
-	}
-	fclose(session->f_input);
-	session->f_input = NULL;
-
-	/* create the message structure */
-	retval = calloc (1, sizeof(struct nc_msg));
-	if (retval == NULL) {
-		ERROR("Memory reallocation failed (%s:%d).", __FILE__, __LINE__);
-		free (buffer);
-		goto malformed_msg;
-	}
-
-	/* store the received message in libxml2 format */
-	retval->doc = xmlReadDoc (BAD_CAST buffer, NULL, NULL, XML_PARSE_NOBLANKS | XML_PARSE_NSCLEAN | XML_PARSE_NOERROR | XML_PARSE_NOWARNING);
-	if (retval->doc == NULL) {
-		free (retval);
-		free (buffer);
-		ERROR("Invalid XML data received.");
-		goto malformed_msg;
-	}
-	free (buffer);
-
-	/* create xpath evaluation context */
-	if ((retval->ctxt = xmlXPathNewContext(retval->doc)) == NULL) {
-		ERROR("%s: rpc message XPath context cannot be created.", __func__);
-		nc_msg_free(retval);
-		goto malformed_msg;
-	}
-
-	/* register base namespace for the rpc */
-	if (xmlXPathRegisterNs(retval->ctxt, BAD_CAST NC_NS_BASE10_ID, BAD_CAST NC_NS_BASE10) != 0) {
-		ERROR("Registering base namespace for the message xpath context failed.");
-		nc_msg_free(retval);
-		goto malformed_msg;
-	}
-
-	/* parse and store message type */
-	root = xmlDocGetRootElement(retval->doc);
-	if (xmlStrcmp (root->name, BAD_CAST "hello") != 0) {
-		ERROR("Unexpected (non-hello) message received.");
-		nc_msg_free(retval);
-		goto malformed_msg;
-	} else {
-		/* set message type, we have <hello> message */
-		retval->type.reply = NC_REPLY_HELLO;
-		retval->msgid = NULL;
-	}
-
-	return (retval);
-
-malformed_msg:
-
-	if (session->version == NETCONFV11 && session->ssh_session == NULL) {
-		/* NETCONF version 1.1 define sending error reply from the server */
-		reply = nc_reply_error(nc_err_new(NC_ERR_MALFORMED_MSG));
-		if (reply == NULL) {
-			ERROR("Unable to create a \'Malformed message\' reply");
-			nc_session_close(session, NC_SESSION_TERM_OTHER);
-			return (NULL);
-		}
-
-		nc_session_send_reply(session, NULL, reply);
-		nc_reply_free(reply);
-	}
-
-	ERROR("Malformed message received, closing the session %s.", session->session_id);
-	nc_session_close(session, NC_SESSION_TERM_OTHER);
-
-	return (NULL);
-}
-#endif /* DISABLE_LIBSSH */
-
-#define HANDSHAKE_SIDE_SERVER 1
-#define HANDSHAKE_SIDE_CLIENT 2
-static int nc_handshake(struct nc_session *session, char** cpblts, nc_rpc *hello, int side)
-{
-	int retval = EXIT_SUCCESS;
-	int i;
-	nc_reply *recv_hello = NULL;
-	char **recv_cpblts = NULL, **merged_cpblts = NULL;
-
-	if (nc_session_send_rpc(session, hello) == 0) {
-		return (EXIT_FAILURE);
-	}
-
-#ifdef DISABLE_LIBSSH
-	if (side == HANDSHAKE_SIDE_CLIENT) {
-		recv_hello = read_hello(session);
-	} else {
-		nc_session_recv_reply(session, -1, &recv_hello);
-	}
-#else
-	nc_session_recv_reply(session, -1, &recv_hello);
-#endif
-	if (recv_hello == NULL) {
-		return (EXIT_FAILURE);
-	}
-
-	if ((recv_cpblts = nc_parse_hello((struct nc_msg*) recv_hello, session)) == NULL) {
-		nc_reply_free(recv_hello);
-		return (EXIT_FAILURE);
-	}
-	nc_reply_free(recv_hello);
-
-	if (side == HANDSHAKE_SIDE_CLIENT) {
-		merged_cpblts = nc_accept_server_cpblts(recv_cpblts, cpblts, &(session->version));
-	} else if (side == HANDSHAKE_SIDE_SERVER) {
-		merged_cpblts = nc_accept_server_cpblts(cpblts, recv_cpblts, &(session->version));
-	}
-	if (merged_cpblts == NULL) {
-		retval = EXIT_FAILURE;
-	} else if ((session->capabilities = nc_cpblts_new((const char* const*) merged_cpblts)) == NULL) {
-		retval = EXIT_FAILURE;
-	}
-
-	if (recv_cpblts) {
-		i = 0;
-		while (recv_cpblts[i]) {
-			free(recv_cpblts[i]);
-			i++;
-		}
-		free(recv_cpblts);
-	}
-
-	if (merged_cpblts) {
-		i = 0;
-		while (merged_cpblts[i]) {
-			free(merged_cpblts[i]);
-			i++;
-		}
-		free(merged_cpblts);
-	}
-
-	return (retval);
-}
-
-static int nc_client_handshake(struct nc_session *session, char** cpblts)
-{
-	nc_rpc *hello;
-	int retval;
-
-	/* just to be sure, it should be already done */
-	memset(session->session_id, '\0', SID_SIZE);
-
-	/* create client's <hello> message */
-	hello = nc_msg_client_hello(cpblts);
-	if (hello == NULL) {
-		return (EXIT_FAILURE);
-	}
-
-	retval = nc_handshake(session, cpblts, hello, HANDSHAKE_SIDE_CLIENT);
-	nc_rpc_free(hello);
-
-	return (retval);
-}
-
-static int nc_server_handshake(struct nc_session *session, char** cpblts)
-{
-	nc_rpc *hello;
-	int pid;
-	int retval;
-
-	/* set session ID == PID */
-	pid = (int)getpid();
-	if (snprintf(session->session_id, SID_SIZE, "%d", pid) <= 0) {
-		ERROR("Unable to generate the NETCONF session ID.");
-		return (EXIT_FAILURE);
-	}
-
-	/* create server's <hello> message */
-	hello = nc_msg_server_hello(cpblts, session->session_id);
-	if (hello == NULL) {
-		return (EXIT_FAILURE);
-	}
-
-	retval = nc_handshake(session, cpblts, hello, HANDSHAKE_SIDE_SERVER);
-	nc_rpc_free(hello);
-
-	if (retval != EXIT_SUCCESS) {
-		if (nc_info) {
-			pthread_rwlock_wrlock(&(nc_info->lock));
-			nc_info->stats.bad_hellos++;
-			pthread_rwlock_unlock(&(nc_info->lock));
-		}
-	}
-
-	return (retval);
-}
-
-#ifndef DISABLE_LIBSSH
-static int check_hostkey(const char *host, const char* knownhosts_dir, LIBSSH2_SESSION* ssh_session)
-{
-	int ret, knownhost_check, i;
-	int fd;
-	size_t len;
-	const char *remotekey, *fingerprint_raw;
-	char *knownhosts_file = NULL;
-	int hostkey_type, hostkey_typebit;
-	struct libssh2_knownhost *ssh_host;
-	LIBSSH2_KNOWNHOSTS *knownhosts;
-
-	/*
-	 * to print MD5 raw hash, we need 3*16 + 1 bytes (4 characters are printed
-	 * all the time, but except the last one, NULL terminating bytes are
-	 * rewritten by the following value). In the end, the last ':' is removed
-	 * for nicer output, so there are two terminating NULL bytes in the end.
-	 */
-	char fingerprint_md5[49];
-
-	/* MD5 hash size is 16B, SHA1 hash size is 20B */
-	fingerprint_raw = libssh2_hostkey_hash(ssh_session, LIBSSH2_HOSTKEY_HASH_MD5);
-	for (i = 0; i < 16; i++) {
-		sprintf(&fingerprint_md5[i * 3], "%02x:", (uint8_t) fingerprint_raw[i]);
-	}
-	fingerprint_md5[47] = 0;
-
-	knownhosts = libssh2_knownhost_init(ssh_session);
-	if (knownhosts == NULL) {
-		ERROR("Unable to init the knownhost check.");
-	} else {
-		/* get host's fingerprint */
-		remotekey = libssh2_session_hostkey(ssh_session, &len, &hostkey_type);
-		if (remotekey == NULL && hostkey_type == LIBSSH2_HOSTKEY_TYPE_UNKNOWN) {
-			ERROR("Unable to get host key.");
-			libssh2_knownhost_free(knownhosts);
-			return (EXIT_FAILURE);
-		}
-		hostkey_typebit = (hostkey_type == LIBSSH2_HOSTKEY_TYPE_RSA) ? LIBSSH2_KNOWNHOST_KEY_SSHRSA : LIBSSH2_KNOWNHOST_KEY_SSHDSS;
-
-		if (knownhosts_dir == NULL) {
-			/* we are not able to use knownhosts file */
-			ret = -1;
-		} else {
-			/* set general knownhosts file used also by OpenSSH's applications */
-			if (asprintf(&knownhosts_file, "%s/known_hosts", knownhosts_dir) == -1) {
-				ERROR("%s: asprintf() failed.", __func__);
-				libssh2_knownhost_free(knownhosts);
-				return(EXIT_FAILURE);
-			}
-
-			/* get all the hosts */
-			ret = libssh2_knownhost_readfile(knownhosts, knownhosts_file, LIBSSH2_KNOWNHOST_FILE_OPENSSH);
-			if (ret < 0) {
-				/*
-				 * default known_hosts may contain keys that are not supported
-				 * by libssh2, so try to use libnetconf's specific known_hosts
-				 * file located in the same directory and named
-				 * 'netconf_known_hosts'
-				 */
-				free(knownhosts_file);
-				knownhosts_file = NULL;
-				if (asprintf(&knownhosts_file, "%s/netconf_known_hosts", knownhosts_dir) == -1) {
-					ERROR("%s: asprintf() failed.", __func__);
-					libssh2_knownhost_free(knownhosts);
-					return(EXIT_FAILURE);
-				}
-				/* create own knownhosts file if it does not exist */
-				if (eaccess(knownhosts_file, F_OK) != 0) {
-					if ((fd = creat(knownhosts_file, S_IWUSR | S_IRUSR |S_IRGRP | S_IROTH)) != -1) {
-						close(fd);
-					}
-				}
-				ret = libssh2_knownhost_readfile(knownhosts, knownhosts_file, LIBSSH2_KNOWNHOST_FILE_OPENSSH);
-			}
-		}
-
-		if (ret < 0) {
-			WARN("Unable to check against the knownhost file (%s).", knownhosts_file);
-			if (callbacks.hostkey_check(host, hostkey_type, fingerprint_md5) == 0) {
-				/* host authenticity authorized */
-				libssh2_knownhost_free(knownhosts);
-				free(knownhosts_file);
-				return (EXIT_SUCCESS);
-			} else {
-				VERB("Host authenticity check negative.");
-				libssh2_knownhost_free(knownhosts);
-				free(knownhosts_file);
-				return (EXIT_FAILURE);
-			}
-		} else {
-			knownhost_check = libssh2_knownhost_check(knownhosts,
-					host,
-					remotekey,
-					len,
-					LIBSSH2_KNOWNHOST_TYPE_PLAIN | LIBSSH2_KNOWNHOST_KEYENC_RAW | hostkey_typebit,
-					&ssh_host);
-
-			DBG("Host check: %d, key: %s\n", knownhost_check,
-					(knownhost_check <= LIBSSH2_KNOWNHOST_CHECK_MATCH) ? ssh_host->key : "<none>");
-
-			switch (knownhost_check) {
-			case LIBSSH2_KNOWNHOST_CHECK_MISMATCH:
-				ERROR("Remote host %s identification changed!", host);
-				libssh2_knownhost_free(knownhosts);
-				free(knownhosts_file);
-				return (EXIT_FAILURE);
-			case LIBSSH2_KNOWNHOST_CHECK_FAILURE:
-				ERROR("Knownhost checking failed.");
-				libssh2_knownhost_free(knownhosts);
-				free(knownhosts_file);
-				return (EXIT_FAILURE);
-			case LIBSSH2_KNOWNHOST_CHECK_MATCH:
-				libssh2_knownhost_free(knownhosts);
-				free(knownhosts_file);
-				return (EXIT_SUCCESS);
-			case LIBSSH2_KNOWNHOST_CHECK_NOTFOUND:
-				if (callbacks.hostkey_check(host, hostkey_type, fingerprint_md5) == 1) {
-					VERB("Host authenticity check negative.");
-					free(knownhosts_file);
-					libssh2_knownhost_free(knownhosts);
-					return (EXIT_FAILURE);
-				}
-				/* authenticity authorized */
-				break;
-			}
-
-			ret = libssh2_knownhost_add(knownhosts,
-					host,
-					NULL,
-					remotekey,
-					len,
-					LIBSSH2_KNOWNHOST_TYPE_PLAIN | LIBSSH2_KNOWNHOST_KEYENC_RAW | hostkey_typebit,
-					NULL);
-			if (ret != 0) {
-				WARN("Adding the known host %s failed!", host);
-			} else if (knownhosts_file != NULL) {
-				ret = libssh2_knownhost_writefile(knownhosts,
-						knownhosts_file,
-						LIBSSH2_KNOWNHOST_FILE_OPENSSH);
-				if (ret) {
-					WARN("Writing %s failed!", knownhosts_file);
-				}
-			} else {
-				WARN("Unknown known_hosts file location, skipping the writing of your decision.");
-			}
-
-			libssh2_knownhost_free(knownhosts);
-			free(knownhosts_file);
-			return (EXIT_SUCCESS);
-		}
-
-	}
-
-	return (EXIT_FAILURE);
-}
-#endif /* not DISABLE_LIBSSH */
-
-static char* serialize_cpblts(const struct nc_cpblts *capabilities)
-{
-	char *aux = NULL, *retval = NULL;
-	int i;
-
-	if (capabilities == NULL) {
-		return (NULL);
-	}
-
-	for (i = 0; i < capabilities->items; i++) {
-		if (asprintf(&retval, "%s<capability>%s</capability>",
-				(aux == NULL) ? "" : aux,
-				capabilities->list[i]) == -1) {
-			ERROR("asprintf() failed (%s:%d).", __FILE__, __LINE__);
-			continue;
-		}
-		free(aux);
-		aux = retval;
-		retval = NULL;
-	}
-	if (asprintf(&retval, "<capabilities>%s</capabilities>", aux) == -1) {
-		ERROR("asprintf() failed (%s:%d).", __FILE__, __LINE__);
-		retval = NULL;
-	}
-	free(aux);
-	return(retval);
-}
-
-struct nc_session *nc_session_accept(const struct nc_cpblts* capabilities)
-{
-	int r, i;
-	struct nc_session *retval = NULL;
-	struct nc_cpblts *server_cpblts = NULL;
-	struct passwd *pw;
-	char *wdc, *wdc_aux, *straux;
-	char list[255];
-	NCWD_MODE mode;
-	char** nslist;
-	pthread_mutexattr_t mattr;
-#ifdef HAVE_UTMPX_H
-	struct utmpx protox, *utp;
-#endif
-
-	/* allocate netconf session structure */
-	retval = malloc(sizeof(struct nc_session));
-	if (retval == NULL) {
-		ERROR("Memory allocation failed (%s)", strerror(errno));
-		return (NULL);
-	}
-	memset(retval, 0, sizeof(struct nc_session));
-	if ((retval->stats = malloc (sizeof (struct nc_session_stats))) == NULL) {
-		ERROR("Memory allocation failed (%s)", strerror(errno));
-		free(retval);
-		return NULL;
-	}
-	retval->is_server = 1;
-	retval->libssh2_socket = -1;
-	retval->fd_input = STDIN_FILENO;
-	retval->fd_output = STDOUT_FILENO;
-	retval->msgid = 1;
-	retval->queue_event = NULL;
-	retval->queue_msg = NULL;
-	retval->monitored = 0;
-	retval->stats->in_rpcs = 0;
-	retval->stats->in_bad_rpcs = 0;
-	retval->stats->out_rpc_errors = 0;
-	retval->stats->out_notifications = 0;
-	
-	if (pthread_mutexattr_init(&mattr) != 0) {
-		ERROR("Memory allocation failed (%s:%d).", __FILE__, __LINE__);
-		return (NULL);
-	}
-	pthread_mutexattr_settype(&mattr, PTHREAD_MUTEX_RECURSIVE);
-	retval->mut_libssh2_channels = (pthread_mutex_t *) malloc(sizeof(pthread_mutex_t));
-	if ((r = pthread_mutex_init(retval->mut_libssh2_channels, &mattr)) != 0 ||
-			(r = pthread_mutex_init(&(retval->mut_mqueue), &mattr)) != 0 ||
-			(r = pthread_mutex_init(&(retval->mut_equeue), &mattr)) != 0 ||
-			(r = pthread_mutex_init(&(retval->mut_ntf), &mattr)) != 0 ||
-			(r = pthread_mutex_init(&(retval->mut_session), &mattr)) != 0) {
-		ERROR("Mutex initialization failed (%s).", strerror(r));
-		pthread_mutexattr_destroy(&mattr);
-		return (NULL);
-	}
-	pthread_mutexattr_destroy(&mattr);
-
-	/*
-	 * get username - we are running as SSH Subsystem which was started
-	 * under the user which was connecting to NETCONF server
-	 */
-	pw = getpwuid(getuid());
-	if (pw == NULL) {
-		/* unable to get correct username */
-		ERROR("Unable to set an username for the SSH connection (%s).", strerror(errno));
-		nc_session_close(retval, NC_SESSION_TERM_OTHER);
-		return (NULL);
-	}
-	retval->username = strdup(pw->pw_name);
-	retval->groups = nc_get_grouplist(retval->username);
-	/* detect if user ID is nacm_recovery_uid -> then the session is recovery */
-	if (pw->pw_uid == NACM_RECOVERY_UID) {
-		retval->nacm_recovery = 1;
-	} else {
-		retval->nacm_recovery = 0;
-	}
-
-	if (capabilities == NULL) {
-		if ((server_cpblts = nc_session_get_cpblts_default()) == NULL) {
-			VERB("Unable to set the client's NETCONF capabilities.");
-			nc_session_close(retval, NC_SESSION_TERM_OTHER);
-			return (NULL);
-		}
-	} else {
-		server_cpblts = nc_cpblts_new((const char* const*)(capabilities->list));
-	}
-	/* set with-defaults capability announcement */
-	if ((nc_cpblts_get(server_cpblts, NC_CAP_WITHDEFAULTS_ID) != NULL)
-         && ((mode = ncdflt_get_basic_mode()) != NCWD_MODE_NOTSET)) {
-		switch(mode) {
-		case NCWD_MODE_ALL:
-			wdc_aux = "?basic-mode=report-all";
-			break;
-		case NCWD_MODE_TRIM:
-			wdc_aux = "?basic-mode=trim";
-			break;
-		case NCWD_MODE_EXPLICIT:
-			wdc_aux = "?basic-mode=explicit";
-			break;
-		default:
-			wdc_aux = NULL;
-			break;
-		}
-		if (wdc_aux != NULL) {
-			mode = ncdflt_get_supported();
-			list[0] = 0;
-			if ((mode & NCWD_MODE_ALL) != 0) {
-				strcat(list, ",report-all");
-			}
-			if ((mode & NCWD_MODE_ALL_TAGGED) != 0) {
-				strcat(list, ",report-all-tagged");
-			}
-			if ((mode & NCWD_MODE_TRIM) != 0) {
-				strcat(list, ",trim");
-			}
-			if ((mode & NCWD_MODE_EXPLICIT) != 0) {
-				strcat(list, ",explicit");
-			}
-
-			if (strnonempty(list)) {
-				list[0] = '='; /* replace initial comma */
-				r = asprintf(&wdc, "urn:ietf:params:netconf:capability:with-defaults:1.0%s&amp;also-supported%s", wdc_aux, list);
-			} else {
-				/* no also-supported */
-				r = asprintf(&wdc, "urn:ietf:params:netconf:capability:with-defaults:1.0%s", wdc_aux);
-			}
-
-			if (r != -1) {
-				/* add/update capabilities list */
-				nc_cpblts_add(server_cpblts, wdc);
-				free(wdc);
-			} else {
-				WARN("asprintf() failed - with-defaults capability parameters may not be set properly (%s:%d).", __FILE__, __LINE__);
-			}
-		}
-	}
-
-#ifndef DISABLE_URL
-	if (nc_cpblts_get(server_cpblts, NC_CAP_URL_ID) != NULL) {
-		/* update URL capability with enabled protocols */
-		straux = nc_url_gencap();
-		nc_cpblts_add(server_cpblts, straux);
-		free(straux);
-	}
-#endif
-
-	if (server_capabilities != NULL) {
-		free (server_capabilities);
-		server_capabilities = serialize_cpblts(server_cpblts);
-	}
-
-	retval->status = NC_SESSION_STATUS_WORKING;
-
-	/* add namespaces of used datastores as announced capabilities */
-	if ((nslist = get_schemas_capabilities()) != NULL) {
-		for(i = 0; nslist[i] != NULL; i++) {
-			nc_cpblts_add(server_cpblts, nslist[i]);
-			free(nslist[i]);
-		}
-		free(nslist);
-	}
-
-	if (nc_server_handshake(retval, server_cpblts->list) != 0) {
-		nc_session_close(retval, NC_SESSION_TERM_BADHELLO);
-		nc_session_free(retval);
-		nc_cpblts_free(server_cpblts);
-		return (NULL);
-	}
-
-	/* get client's hostname */
-	/*
-	 * This is not a critical information, so only warnings are generated if
-	 * the following process fails. The hostname of the client is used by
-	 * server to generate NETCONF base notifications.
-	 */
-	if ((straux = getenv("SSH_CLIENT")) != NULL) {
-		/* OpenSSH implementation provides SSH_CLIENT environment variable */
-		retval->hostname = strdup(straux);
-		if ((straux = strchr(retval->hostname, ' ')) != NULL ) {
-			*straux = 0; /* null byte after IP in $SSH_CLIENT */
-		}
-#ifdef HAVE_UTMPX_H
-	} else {
-		/*
-		 * in other cases, we will try to get information from the utmpx
-		 * file of this session
-		 */
-		if ((straux = ttyname(fileno(stdin))) == 0) {
-			WARN("Unable to get tty (%s) to get the client's hostname (session %s).", strerror(errno), retval->session_id);
-		} else {
-			if (strncmp(straux, "/dev/", 5) == 0) {
-				straux += 5;
-			}
-			memset(&protox, 0, sizeof protox);
-			strcpy(protox.ut_line, straux);
-
-			if ((utp = getutxline(&protox)) == 0) {
-				WARN("Unable to locate UTMPX for \'%s\' to get the client's hostname (session %s).", straux, retval->session_id);
-			} else {
-				retval->hostname = malloc(sizeof(char) * (1 + sizeof(utp->ut_host)));
-				memcpy(retval->hostname, utp->ut_host, sizeof(utp->ut_host));
-				retval->hostname[sizeof(utp->ut_host)] = 0;
-			}
-		}
-#endif
-	}
-
-	/* set with-defaults capability flags */
-	parse_wdcap(retval->capabilities, &(retval->wd_basic), &(retval->wd_modes));
-
-	/* cleanup */
-	nc_cpblts_free(server_cpblts);
-
-#ifndef DISABLE_NOTIFICATIONS
-	/* log start of the session */
-	ncntf_event_new(-1, NCNTF_BASE_SESSION_START, retval);
-#endif
-
-	retval->logintime = nc_time2datetime(time(NULL));
-	if (nc_info) {
-		pthread_rwlock_wrlock(&(nc_info->lock));
-		nc_info->stats.sessions_in++;
-		pthread_rwlock_unlock(&(nc_info->lock));
-	}
-
-	return (retval);
-}
-
-#ifndef DISABLE_LIBSSH
-static int find_ssh_keys ()
-{
-	struct passwd *pw;
-	char * user_home, *key_pub_path = NULL, *key_priv_path = NULL;
-	char * key_names[SSH2_KEYS] = {"id_rsa", "id_dsa", "id_ecdsa"};
-	int i, x, y, retval = EXIT_FAILURE;
-
-	if ((pw = getpwuid(getuid())) == NULL) {
-		ERROR("Determining user's home directory for getting SSH keys failed (%s)", strerror(errno));
-		return EXIT_FAILURE;
-	}
-	user_home = pw->pw_dir;
-
-	/* search in the same location as ssh do (~/.ssh/) */
-	VERB ("Searching for the key pairs in the standard ssh directory.");
-	for (i = 0; i < SSH2_KEYS; i++) {
-		x = asprintf (&key_priv_path, "%s/.ssh/%s", user_home, key_names[i]);
-		y = asprintf (&key_pub_path, "%s/.ssh/%s.pub", user_home, key_names[i]);
-		if (x == -1 || y == -1) {
-			ERROR("asprintf() failed (%s:%d).", __FILE__, __LINE__);
-			continue;
-		}
-		if (eaccess(key_priv_path, R_OK) == 0 && eaccess(key_pub_path, R_OK) == 0) {
-			VERB("Found a pair %s[.pub]", key_priv_path);
-			nc_set_keypair_path(key_priv_path, key_pub_path);
-			retval = EXIT_SUCCESS;
-		}
-		free (key_priv_path);
-		free (key_pub_path);
-	}
-
-	return retval;
-}
-#endif /* not DISABLE_LIBSSH */
-
-struct nc_session *nc_session_connect(const char *host, unsigned short port, const char *username, const struct nc_cpblts* cpblts)
-{
-	struct nc_session *retval = NULL;
-	struct nc_cpblts *client_cpblts = NULL;
-	pthread_mutexattr_t mattr;
-	char port_s[SHORT_INT_LENGTH];
-	struct passwd *pw;
-	char *knownhosts_dir = NULL;
-	char *s;
-	int r;
-
-	/* set default values */
-	if (host == NULL || strisempty(host)) {
-		host = "localhost";
-	}
-	if (port == 0) {
-		port = NC_PORT;
-	}
-
-	if (snprintf(port_s, SHORT_INT_LENGTH, "%d", port) < 0) {
-		/* converting short int to the string failed */
-		ERROR("Unable to convert the port number to a string.");
-		return (NULL);
-	}
-
-#ifdef DISABLE_LIBSSH
-
-	pid_t sshpid; /* child's PID */
-	struct termios termios;
-	struct winsize win;
-	int pout[2], ssh_in;
-	int ssh_fd, count = 0;
-	char buffer[BUFFER_SIZE];
-	char tmpchar[2];
-	char line[81];
-	int forced = 0; /* force connection to unknown destinations */
-	size_t n;
-	gid_t newgid, oldgid;
-	uid_t newuid, olduid;
-
-	if (access(SSH_PROG, X_OK) != 0) {
-		ERROR("Unable to locate or execute ssh(1) application \'%s\' (%s).", SSH_PROG, strerror(errno));
-		return(NULL);
-	}
-
-	/* get current user if not specified */
-	if (username == NULL) {
-		pw = getpwuid(getuid());
-		if (pw == NULL) {
-			/* unable to get correct username (errno from getpwuid) */
-			ERROR("Unable to set the username for the SSH connection (%s).", strerror(errno));
-			return (NULL);
-		} else {
-			username = pw->pw_name;
-		}
-	}
-
-	/* allocate netconf session structure */
-	retval = malloc(sizeof(struct nc_session));
-	if (retval == NULL) {
-		ERROR("Memory allocation failed (%s)", strerror(errno));
-		return (NULL);
-	}
-	memset(retval, 0, sizeof(struct nc_session));
-	if ((retval->stats = malloc(sizeof(struct nc_session_stats))) == NULL) {
-		ERROR("Memory allocation failed (%s)", strerror(errno));
-		free(retval);
-		return NULL;
-	}
-	retval->is_server = 0;
-	retval->libssh2_socket = -1;
-	retval->ssh_session = NULL;
-	retval->hostname = strdup(host);
-	retval->username = strdup(username);
-	retval->groups = NULL; /* client side does not need this information */
-	retval->port = strdup(port_s);
-	retval->msgid = 1;
-	retval->queue_event = NULL;
-	retval->queue_msg = NULL;
-	retval->logintime = NULL;
-	retval->monitored = 0;
-	retval->nacm_recovery = 0; /* not needed/decidable on the client side */
-	retval->stats->in_rpcs = 0;
-	retval->stats->in_bad_rpcs = 0;
-	retval->stats->out_rpc_errors = 0;
-	retval->stats->out_notifications = 0;
-
-	if (pthread_mutexattr_init(&mattr) != 0) {
-		ERROR("Memory allocation failed (%s:%d).", __FILE__, __LINE__);
-		return (NULL);
-	}
-	pthread_mutexattr_settype(&mattr, PTHREAD_MUTEX_RECURSIVE);
-	retval->mut_libssh2_channels = (pthread_mutex_t *) malloc(sizeof(pthread_mutex_t));
-	if ((r = pthread_mutex_init(retval->mut_libssh2_channels, &mattr)) != 0 ||
-			(r = pthread_mutex_init(&(retval->mut_mqueue), &mattr)) != 0 ||
-			(r = pthread_mutex_init(&(retval->mut_equeue), &mattr)) != 0 ||
-			(r = pthread_mutex_init(&(retval->mut_session), &mattr)) != 0) {
-		ERROR("Mutex initialization failed (%s).", strerror(r));
-		pthread_mutexattr_destroy(&mattr);
-		return (NULL);
-	}
-	pthread_mutexattr_destroy(&mattr);
-
-	/* create communication pipes */
-	if (pipe(pout) == -1) {
-		ERROR("%s: Unable to create communication pipes", __func__);
-		return (NULL);
-	}
-	retval->fd_output = pout[1];
-	ssh_in = pout[0];
-
-	/* Get current properties of tty */
-	ioctl(0, TIOCGWINSZ, &win);
-	if (tcgetattr(STDIN_FILENO, &termios) < 0) {
-		ERROR("%s", strerror(errno));
-		return (NULL);
-	}
-
-	/* create child process */
-	if ((sshpid = forkpty(&ssh_fd, NULL, &termios, &win)) == -1) {
-		ERROR("%s", strerror(errno));
-		return (NULL);
-	} else if (sshpid == 0) { /* child process*/
-		/* close unused ends of communication pipes */
-		close(retval->fd_output);
-
-		/* set ends of communication pipes to standard input/output */
-		if (dup2(ssh_in, STDIN_FILENO) == -1) {
-			ERROR("%s", strerror(errno));
-			exit(-1);
-		}
-
-		/* drop privileges if any set by the application */
-		newgid = getgid();
-		oldgid = getegid();
-		newuid = getuid();
-		olduid = geteuid();
-		/* if root privileges are to be dropped, pare down the ancillary groups */
-		if (olduid == 0) {
-			setgroups(1, &newgid);
-		}
-		/* drop group privileges */
-		if (newgid != oldgid) {
-#if !defined(linux)
-			setegid(newgid);
-			setgid(newgid);
-#else
-			setregid(newgid, newgid);
-#endif
-		}
-		/* drop user privileges */
-		if (newuid != olduid) {
-#if !defined(linux)
-			seteuid(newuid);
-			setuid(newuid);
-#else
-			setreuid(newuid, newuid);
-#endif
-		}
-
-		/* run ssh with parameters to start ssh subsystem on the server */
-		execl(SSH_PROG, SSH_PROG, "-l", username, "-p", port_s, "-s", host, "netconf", NULL);
-		ERROR("Executing ssh failed");
-		exit(-1);
-	} else { /* parent process*/
-		DBG("child proces with PID %d forked", (int) sshpid);
-		close(ssh_in);
-		/* open stream to ssh pseudo terminal */
-		/* write there only password/commands for ssh, commands for
-		 netopeer-agent are written only through communication pipes
-		 (i.e. communication->out file stream). Output from
-		 netopeer-agent is then read from ssh pseudo terminal
-		 (i.e. communication->in file stream).
-		 */
-		retval->fd_input = ssh_fd;
-		retval->f_input = fdopen(dup(ssh_fd), "a+");
-		buffer[0] = '\0';
-		/* Read 1 char at a time and build up a string */
-		/* This will wait forever until "<" as xml message start is found... */
-		DBG("waiting for a password request");
-		while ((count++ < BUFFER_SIZE) && (fgets(tmpchar, 2, retval->f_input) != NULL)) {
-			strcat(buffer, tmpchar);
-			if (((int *) strcasestr(buffer, "password") != NULL) || ((int *) strcasestr(buffer, "enter passphrase"))) {
-				/* read rest of the line */
-				while ((count++ < BUFFER_SIZE) && (buffer[strlen(buffer) - 1] != ':')) {
-					if (fgets(tmpchar, 2, retval->f_input) == NULL) {
-						break;
-					}
-					strcat(buffer, tmpchar);
-				}
-				DBG("writing the password to ssh");
-				//s = callbacks.sshauth_password(username, host);
-
-				fprintf(stdout, "%s ", buffer);
-				s = NULL;
-				if (system("stty -echo") == -1) {
-					ERROR("system() call failed (%s:%d).", __FILE__, __LINE__);
-					return (NULL);
-				}
-				if (getline(&s, &n, stdin) == -1) {
-					ERROR("getline() failed (%s:%d).", __FILE__, __LINE__);
-					return (NULL);
-				}
-				if (system("stty echo") == -1) {
-					ERROR("system() call failed (%s:%d).", __FILE__, __LINE__);
-					return (NULL);
-				}
-
-				if (s == NULL) {
-					ERROR("Unable to get the password from a user (%s)", strerror(errno));
-					return (NULL);
-				}
-				fprintf(retval->f_input, "%s", s);
-				//fprintf(retval->f_input, "\n");
-				fflush(retval->f_input);
-
-				/* remove password from the memory */
-				memset(s, 0, strlen(s));
-				free(s);
-
-				strcpy(buffer, "\0");
-				count = 0; /* reset search string */
-			}
-			if (((int *) strcasestr(buffer, "connecting (yes/no)?") != NULL) || ((int *) strcasestr(buffer, "'yes' or 'no':") != NULL)) {
-				switch (forced) {
-				case 1:
-					fprintf(retval->f_input, "yes");
-					DBG("connecting to an unauthenticated host");
-					break;
-				case 0:
-					fprintf(stdout, "%s ", buffer);
-					if (fgets(line, 81, stdin) == NULL) {
-						WARN("fgets() failed (%s:%d).", __FILE__, __LINE__);
-						fprintf(retval->f_input, "no");
-						VERB("connecting to an unauthenticated host disabled");
-					} else {
-						fprintf(retval->f_input, "%s", line);
-					}
-					break;
-				case -1:
-					fprintf(stdout, "%s ", buffer);
-					fprintf(retval->f_input, "no");
-					VERB("connecting to an unauthenticated host disabled");
-					break;
-				default:
-					return (NULL);
-				}
-				fprintf(retval->f_input, "\n");
-				fflush(retval->f_input);
-				if (fgets(line, 81, retval->f_input) == NULL); /* read written line from terminal */
-				line[0] = '\0'; /* and forget */
-				strcpy(buffer, "\0");
-				count = 0; /* reset search string */
-			}
-			if ((int *) strcasestr(buffer, "to the list of known hosts.") != NULL) {
-				if (forced != 1) {
-					fprintf(stdout, "%s\n", buffer);
-					fflush(stdout);
-				}
-				strcpy(buffer, "\0");
-				count = 0; /* reset search string */
-			}
-			if ((int *) strcasestr(buffer, "No route to host") != NULL) {
-				ERROR("%s", buffer);
-				return (NULL);
-			}
-			if ((int *) strcasestr(buffer, "Permission denied") != NULL) {
-				ERROR("%s", buffer);
-				return (NULL);
-			}
-			if ((int *) strcasestr(buffer, "Connection refused") != NULL) {
-				ERROR("%s", buffer);
-				return (NULL);
-			}
-			if ((int *) strcasestr(buffer, "Connection closed") != NULL) {
-				ERROR("%s", buffer);
-				return (NULL);
-			}
-			if ((int *) strcasestr(buffer, "<") != NULL) {
-				DBG("XML message begin found, waiting for the password finished");
-				ungetc(buffer[strlen(buffer) - 1], retval->f_input);
-				break; /* while */
-			}
-			/* print out other messages */
-			if ((int *) strcasestr(buffer, "\n") != NULL) {
-				fprintf(stdout, "%s", buffer);
-				fflush(stdout);
-				strcpy(buffer, "\0");
-				count = 0; /* reset search string */
-			}
-		}
-		termios.c_lflag &= ~(ICANON | ISIG | IEXTEN | ECHO);
-		termios.c_iflag &= ~(BRKINT | ICRNL | IGNBRK | IGNCR | INLCR | INPCK | ISTRIP | IXON | PARMRK);
-		termios.c_oflag &= ~OPOST;
-		termios.c_cc[VMIN] = 1;
-		termios.c_cc[VTIME] = 0;
-
-		tcsetattr(retval->fd_input, TCSANOW, &termios);
-	}
-#else
-	int i, j;
-	int sock = -1;
-	int auth = 0;
-	struct addrinfo hints, *res_list, *res;
-	char *userauthlist;
-	char *err_msg;
-
-=======
->>>>>>> 235e8c0c
 	/* get current user to locate SSH known_hosts file */
 	pw = getpwuid(getuid());
 	if (pw == NULL) {
@@ -1382,8 +401,8 @@
 		return (NULL);
 	}
 	pthread_mutexattr_settype(&mattr, PTHREAD_MUTEX_RECURSIVE);
-	retval->mut_libssh2_channels = (pthread_mutex_t *) malloc(sizeof(pthread_mutex_t));
-	if ((r = pthread_mutex_init(retval->mut_libssh2_channels, &mattr)) != 0 ||
+	retval->mut_channel = (pthread_mutex_t *) malloc(sizeof(pthread_mutex_t));
+	if ((r = pthread_mutex_init(retval->mut_channel, &mattr)) != 0 ||
 			(r = pthread_mutex_init(&(retval->mut_mqueue), &mattr)) != 0 ||
 			(r = pthread_mutex_init(&(retval->mut_equeue), &mattr)) != 0 ||
 			(r = pthread_mutex_init(&(retval->mut_ntf), &mattr)) != 0 ||
@@ -1675,7 +694,7 @@
 	 * channels, so we have to share mutex of the master
 	 * session to control access to each SSH channel
 	 */
-	retval->mut_libssh2_channels = session->mut_libssh2_channels;
+	retval->mut_channel = session->mut_channel;
 
 	if (pthread_mutexattr_init(&mattr) != 0) {
 		ERROR("Memory allocation failed (%s:%d).", __FILE__, __LINE__);
@@ -1684,6 +703,7 @@
 	pthread_mutexattr_settype(&mattr, PTHREAD_MUTEX_RECURSIVE);
 	if ((r = pthread_mutex_init(&(retval->mut_mqueue), &mattr)) != 0 ||
 			(r = pthread_mutex_init(&(retval->mut_equeue), &mattr)) != 0 ||
+			(r = pthread_mutex_init(&(retval->mut_ntf), &mattr)) != 0 ||
 			(r = pthread_mutex_init(&(retval->mut_session), &mattr)) != 0) {
 		ERROR("Mutex initialization failed (%s).", strerror(r));
 		pthread_mutexattr_destroy(&mattr);
@@ -1692,9 +712,13 @@
 	pthread_mutexattr_destroy(&mattr);
 
 	/* open a separated channel */
+	DBG_LOCK("mut_channel");
+	pthread_mutex_lock(session->mut_channel);
 	retval->ssh_channel = libssh2_channel_open_session(retval->ssh_session);
 	if (retval->ssh_channel == NULL) {
 		libssh2_session_last_error(retval->ssh_session, &err_msg, NULL, 0);
+		DBG_UNLOCK("mut_channel");
+		pthread_mutex_unlock(session->mut_channel);
 		ERROR("Opening the SSH channel failed (%s)", err_msg);
 		goto shutdown;
 	}
@@ -1702,9 +726,13 @@
 	/* execute the NETCONF subsystem on the channel */
 	if (libssh2_channel_subsystem(retval->ssh_channel, "netconf")) {
 		libssh2_session_last_error(retval->ssh_session, &err_msg, NULL, 0);
+		DBG_UNLOCK("mut_channel");
+		pthread_mutex_unlock(session->mut_channel);
 		ERROR("Starting the netconf SSH subsystem failed (%s)", err_msg);
 		goto shutdown;
 	}
+	DBG_UNLOCK("mut_channel");
+	pthread_mutex_unlock(session->mut_channel);
 
 	retval->status = NC_SESSION_STATUS_WORKING;
 
@@ -1713,17 +741,17 @@
 
 	/* cleanup */
 	if (retval->ssh_channel != NULL) {
+		DBG_LOCK("mut_channel");
+		pthread_mutex_lock(session->mut_channel);
 		libssh2_channel_free(retval->ssh_channel);
+		DBG_UNLOCK("mut_channel");
+		pthread_mutex_unlock(session->mut_channel);
 	}
 	if (retval) {
 		free(retval->stats);
-		if (retval->mut_libssh2_channels != NULL) {
-			pthread_mutex_destroy(retval->mut_libssh2_channels);
-			free(retval->mut_libssh2_channels);
-			retval->mut_libssh2_channels = NULL;
-		}
 		pthread_mutex_destroy(&(retval->mut_mqueue));
 		pthread_mutex_destroy(&(retval->mut_equeue));
+		pthread_mutex_destroy(&(retval->mut_ntf));
 		pthread_mutex_destroy(&(retval->mut_session));
 		free(retval);
 	}
@@ -1919,13 +947,6 @@
 	retval->groups = NULL; /* client side does not need this information */
 	retval->port = strdup(port);
 	retval->msgid = 1;
-<<<<<<< HEAD
-=======
-	retval->queue_event = NULL;
-	retval->queue_msg = NULL;
-	retval->logintime = NULL;
-	retval->monitored = 0;
->>>>>>> 235e8c0c
 	retval->nacm_recovery = 0; /* not needed/decidable on the client side */
 	retval->stats->in_rpcs = 0;
 	retval->stats->in_bad_rpcs = 0;
@@ -1937,63 +958,30 @@
 		return (NULL);
 	}
 	pthread_mutexattr_settype(&mattr, PTHREAD_MUTEX_RECURSIVE);
-<<<<<<< HEAD
 	if ((r = pthread_mutex_init(&(retval->mut_mqueue), &mattr)) != 0 ||
 			(r = pthread_mutex_init(&(retval->mut_equeue), &mattr)) != 0 ||
 			(r = pthread_mutex_init(&(retval->mut_ntf), &mattr)) != 0 ||
 			(r = pthread_mutex_init(&(retval->mut_session), &mattr)) != 0) {
-=======
-	retval->mut_libssh2_channels = (pthread_mutex_t *) malloc(sizeof(pthread_mutex_t));
-	if ((r = pthread_mutex_init(retval->mut_libssh2_channels, &mattr)) != 0 || (r = pthread_mutex_init(&(retval->mut_mqueue), &mattr)) != 0 || (r = pthread_mutex_init(&(retval->mut_equeue), &mattr)) != 0 || (r = pthread_mutex_init(&(retval->mut_session), &mattr)) != 0) {
->>>>>>> 235e8c0c
 		ERROR("Mutex initialization failed (%s).", strerror(r));
 		pthread_mutexattr_destroy(&mattr);
 		return (NULL);
 	}
 	pthread_mutexattr_destroy(&mattr);
 
-<<<<<<< HEAD
-	/* open a separated channel */
-	DBG_LOCK("mut_libssh2_channels");
-	pthread_mutex_lock(session->mut_libssh2_channels);
-	retval->ssh_channel = libssh2_channel_open_session(retval->ssh_session);
-	if (retval->ssh_channel == NULL) {
-		libssh2_session_last_error(retval->ssh_session, &err_msg, NULL, 0);
-		DBG_UNLOCK("mut_libssh2_channels");
-		pthread_mutex_unlock(session->mut_libssh2_channels);
-		ERROR("Opening the SSH channel failed (%s)", err_msg);
-		goto shutdown;
-=======
 	/* create communication pipes */
 	if (pipe(pout) == -1) {
 		ERROR("%s: Unable to create communication pipes", __func__);
 		return (NULL);
->>>>>>> 235e8c0c
 	}
 	retval->fd_output = pout[1];
 	ssh_in = pout[0];
 
-<<<<<<< HEAD
-	/* execute the NETCONF subsystem on the channel */
-	if (libssh2_channel_subsystem(retval->ssh_channel, "netconf")) {
-		libssh2_session_last_error(retval->ssh_session, &err_msg, NULL, 0);
-		DBG_UNLOCK("mut_libssh2_channels");
-		pthread_mutex_unlock(session->mut_libssh2_channels);
-		ERROR("Starting the netconf SSH subsystem failed (%s)", err_msg);
-		goto shutdown;
-	}
-	DBG_UNLOCK("mut_libssh2_channels");
-	pthread_mutex_unlock(session->mut_libssh2_channels);
-
-	retval->status = NC_SESSION_STATUS_WORKING;
-=======
 	/* Get current properties of tty */
 	ioctl(0, TIOCGWINSZ, &win);
 	if (tcgetattr(STDIN_FILENO, &termios) < 0) {
 		ERROR("%s", strerror(errno));
 		return (NULL);
 	}
->>>>>>> 235e8c0c
 
 	/* create child process */
 	if ((sshpid = forkpty(&ssh_fd, NULL, &termios, &win)) == -1) {
@@ -2097,26 +1085,6 @@
 				memset(s, 0, strlen(s));
 				free(s);
 
-<<<<<<< HEAD
-	/* cleanup */
-	if (retval->ssh_channel != NULL) {
-		DBG_LOCK("mut_libssh2_channels");
-		pthread_mutex_lock(session->mut_libssh2_channels);
-		libssh2_channel_free(retval->ssh_channel);
-		DBG_UNLOCK("mut_libssh2_channels");
-		pthread_mutex_unlock(session->mut_libssh2_channels);
-	}
-	if (retval) {
-		free(retval->stats);
-		pthread_mutex_destroy(&(retval->mut_mqueue));
-		pthread_mutex_destroy(&(retval->mut_equeue));
-		pthread_mutex_destroy(&(retval->mut_ntf));
-		pthread_mutex_destroy(&(retval->mut_session));
-		nc_cpblts_free(retval->capabilities);
-		free(retval);
-	}
-	nc_cpblts_free(client_cpblts);
-=======
 				strcpy(buffer, "\0");
 				count = 0; /* reset search string */
 			}
@@ -2196,7 +1164,6 @@
 		termios.c_oflag &= ~OPOST;
 		termios.c_cc[VMIN] = 1;
 		termios.c_cc[VTIME] = 0;
->>>>>>> 235e8c0c
 
 		tcsetattr(retval->fd_input, TCSANOW, &termios);
 	}
