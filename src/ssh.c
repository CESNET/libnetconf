/**
 * \file ssh.c
 * \author Radek Krejci <rkrejci@cesnet.cz>
 * \brief Implementation of functions to connect to NETCONF server via SSH2.
 *
 * Copyright (c) 2012-2014 CESNET, z.s.p.o.
 *
 * Redistribution and use in source and binary forms, with or without
 * modification, are permitted provided that the following conditions
 * are met:
 * 1. Redistributions of source code must retain the above copyright
 *    notice, this list of conditions and the following disclaimer.
 * 2. Redistributions in binary form must reproduce the above copyright
 *    notice, this list of conditions and the following disclaimer in
 *    the documentation and/or other materials provided with the
 *    distribution.
 * 3. Neither the name of the Company nor the names of its contributors
 *    may be used to endorse or promote products derived from this
 *    software without specific prior written permission.
 *
 * ALTERNATIVELY, provided that this notice is retained in full, this
 * product may be distributed under the terms of the GNU General Public
 * License (GPL) version 2 or later, in which case the provisions
 * of the GPL apply INSTEAD OF those given above.
 *
 * This software is provided ``as is, and any express or implied
 * warranties, including, but not limited to, the implied warranties of
 * merchantability and fitness for a particular purpose are disclaimed.
 * In no event shall the company or contributors be liable for any
 * direct, indirect, incidental, special, exemplary, or consequential
 * damages (including, but not limited to, procurement of substitute
 * goods or services; loss of use, data, or profits; or business
 * interruption) however caused and on any theory of liability, whether
 * in contract, strict liability, or tort (including negligence or
 * otherwise) arising in any way out of the use of this software, even
 * if advised of the possibility of such damage.
 *
 */

#define _GNU_SOURCE

#include <unistd.h>
#include <stdlib.h>
#include <errno.h>
#include <stdio.h>
#include <string.h>
#include <sys/types.h>
#include <sys/socket.h>
#include <netdb.h>
#include <pthread.h>
#include <pwd.h>

#ifdef DISABLE_LIBSSH
#	include <sys/ioctl.h>
#	include <ctype.h>
#	include <termios.h>
#	include <pty.h>
#	include <grp.h>
#	include <libxml/xpath.h>
#	include <libxml/xpathInternals.h>

#	define BUFFER_SIZE 4096
#endif

#include "config.h"
#include "libnetconf_ssh.h"
#include "netconf_internal.h"
#include "ssh.h"
#include "session.h"
#include "messages_internal.h"

struct auth_pref_couple
{
	NC_SSH_AUTH_TYPE type;
	short int value;
};

#define AUTH_COUNT 3
static struct auth_pref_couple sshauth_pref[AUTH_COUNT] = {
		{ NC_SSH_AUTH_INTERACTIVE, 3 },
		{ NC_SSH_AUTH_PASSWORD, 2 },
		{ NC_SSH_AUTH_PUBLIC_KEYS, 1 }
};

API void nc_ssh_pref(NC_SSH_AUTH_TYPE type, short int preference)
{
	int dir = 0;
	unsigned short i;
	struct auth_pref_couple new, aux;

	new.type = type;
	new.value = preference;

	for (i = 0; i < AUTH_COUNT; i++) {
		if (sshauth_pref[i].type == new.type) {
			if (sshauth_pref[i].value < new.value) {
				sshauth_pref[i] = new;
				dir = -1;
				/* correct order */
				while ((i + dir) >= 0) {
					if (sshauth_pref[i].value >= sshauth_pref[i + dir].value) {
						aux = sshauth_pref[i + dir];
						sshauth_pref[i + dir] = sshauth_pref[i];
						sshauth_pref[i] = aux;
						i += dir;
					} else {
						break; /* WHILE */
					}
				}
			} else if (sshauth_pref[i].value > new.value) {
				sshauth_pref[i] = new;
				dir = 1;
				/* correct order */
				while ((i + dir) < AUTH_COUNT) {
					if (sshauth_pref[i].value < sshauth_pref[i + dir].value) {
						aux = sshauth_pref[i + dir];
						sshauth_pref[i + dir] = sshauth_pref[i];
						sshauth_pref[i] = aux;
						i += dir;
					} else {
						break; /* WHILE */
					}
				}
			}
			break; /* FOR */
		}
	}
}

#ifndef DISABLE_LIBSSH

/* seconds */
#define SSH_TIMEOUT 10

struct nc_session* _nc_session_accept(const struct nc_cpblts*, const char*, int, int, void*, void*);

API struct nc_session *nc_session_accept_libssh_channel(const struct nc_cpblts* capabilities, const char* username, ssh_channel ssh_chan)
{
	return (_nc_session_accept(capabilities, username, -1, -1, ssh_chan, NULL));
}

struct nc_session *nc_session_connect_libssh_socket(const char* username, const char* host, int sock)
{
	struct nc_session *retval = NULL;
	pthread_mutexattr_t mattr;
	int i, j, r, ret_auth, userauthlist;
	int auth = 0;
	const int timeout = SSH_TIMEOUT;
	const char* prompt;
	char *s, *answer, echo;
	ssh_key pubkey, privkey;
	struct passwd *pw;

	if (sock == -1) {
		return (NULL);
	}

	/* get current user if username not explicitely specified */
	if (username == NULL || strisempty(username)) {
		pw = getpwuid(getuid());
		if (pw == NULL) {
			/* unable to get correct username (errno from getpwuid) */
			ERROR("Unable to set a username for the SSH connection (%s).", strerror(errno));
			return (NULL);
		}
		username = pw->pw_name;
	}

	/* allocate netconf session structure */
	retval = calloc(1, sizeof(struct nc_session));
	if (retval == NULL) {
		ERROR("Memory allocation failed (%s)", strerror(errno));
		return (NULL);
	}
	if ((retval->stats = malloc (sizeof (struct nc_session_stats))) == NULL) {
		ERROR("Memory allocation failed (%s)", strerror(errno));
		free(retval);
		return NULL;
	}
	retval->transport_socket = sock;
	retval->fd_input = -1;
	retval->fd_output = -1;
	retval->username = strdup(username);
	retval->msgid = 1;

	if (pthread_mutexattr_init(&mattr) != 0) {
		ERROR("Memory allocation failed (%s:%d).", __FILE__, __LINE__);
		free(retval);
		return (NULL);
	}
	pthread_mutexattr_settype(&mattr, PTHREAD_MUTEX_RECURSIVE);
	retval->mut_channel = (pthread_mutex_t *) malloc(sizeof(pthread_mutex_t));
	if ((r = pthread_mutex_init(retval->mut_channel, &mattr)) != 0 ||
			(r = pthread_mutex_init(&(retval->mut_mqueue), &mattr)) != 0 ||
			(r = pthread_mutex_init(&(retval->mut_equeue), &mattr)) != 0 ||
			(r = pthread_mutex_init(&(retval->mut_ntf), &mattr)) != 0 ||
			(r = pthread_mutex_init(&(retval->mut_session), &mattr)) != 0) {
		ERROR("Mutex initialization failed (%s).", strerror(r));
		pthread_mutexattr_destroy(&mattr);
		free(retval);
		return (NULL);
	}
	pthread_mutexattr_destroy(&mattr);

	/* Create a session instance */
	retval->ssh_sess = ssh_new();
	if (retval->ssh_sess == NULL) {
		ERROR("Unable to initialize the SSH session.");
		goto shutdown;
	}

	ssh_options_set(retval->ssh_sess, SSH_OPTIONS_HOST, host);
	ssh_options_set(retval->ssh_sess, SSH_OPTIONS_USER, retval->username);
	ssh_options_set(retval->ssh_sess, SSH_OPTIONS_FD, &retval->transport_socket);
	ssh_options_set(retval->ssh_sess, SSH_OPTIONS_TIMEOUT, &timeout);

	if (ssh_connect(retval->ssh_sess) != SSH_OK) {
		ERROR("Starting the SSH session failed (%s)", ssh_get_error(retval->ssh_sess));
		DBG("Error code %d.", ssh_get_error_code(retval->ssh_sess));
		goto shutdown;
	}

	if (callbacks.hostkey_check(host, retval->ssh_sess) != 0) {
		ERROR("Checking the host key failed.");
		goto shutdown;
	}

	if ((ret_auth = ssh_userauth_none(retval->ssh_sess, NULL)) == SSH_AUTH_ERROR) {
		ERROR("Authentication failed (%s).", ssh_get_error(retval->ssh_sess));
		goto shutdown;
	}

	/* check what authentication methods are available */
	userauthlist = ssh_userauth_list(retval->ssh_sess, NULL);
	if (userauthlist != 0) {
		if (userauthlist & SSH_AUTH_METHOD_PASSWORD) {
			if (callbacks.sshauth_password != NULL) {
				auth |= NC_SSH_AUTH_PASSWORD;
			}
		}
		if (userauthlist & SSH_AUTH_METHOD_PUBLICKEY) {
			if (callbacks.sshauth_passphrase != NULL) {
				auth |= NC_SSH_AUTH_PUBLIC_KEYS;
			}
		}
		if (userauthlist & SSH_AUTH_METHOD_INTERACTIVE) {
			if (callbacks.sshauth_interactive != NULL) {
				auth |= NC_SSH_AUTH_INTERACTIVE;
			}
		}
	}
	if (auth == 0 && ret_auth != SSH_AUTH_SUCCESS) {
		ERROR("Unable to authenticate to the remote server (Authentication methods not supported).");
		goto shutdown;
	}

	/* select authentication according to preferences */
	for (i = 0; i < AUTH_COUNT; i++) {
		if ((sshauth_pref[i].type & auth) == 0) {
			/* method not supported by server, skip */
			continue;
		}

		if (sshauth_pref[i].value < 0) {
			/* all following auth methods are disabled via negative preference value */
			ERROR("Unable to authenticate to the remote server (method disabled or permission denied).");
			goto shutdown;
		}

		/* found common authentication method */
		switch (sshauth_pref[i].type) {
		case NC_SSH_AUTH_PASSWORD:
			VERB("Password authentication (host %s, user %s)", host, username);
			s = callbacks.sshauth_password(username, host);
<<<<<<< HEAD
			if (!s || libssh2_userauth_password(retval->ssh_session, username, s) != 0) {
				err_msg = NULL;
				if (s) {
					memset(s, 0, strlen(s));
					libssh2_session_last_error(retval->ssh_session, &err_msg, NULL, 0);
				}
				VERB("Authentication failed (%s)", err_msg ? err_msg : "");
			} else {
				memset(s, 0, strlen(s));
=======
			if ((ret_auth = ssh_userauth_password(retval->ssh_sess, username, s)) != SSH_AUTH_SUCCESS) {
				memset(s, 0, strlen(s));
				VERB("Authentication failed (%s)", ssh_get_error(retval->ssh_sess));
>>>>>>> 7606dc10
			}
			free(s);
			break;
		case NC_SSH_AUTH_INTERACTIVE:
			VERB("Keyboard-interactive authentication");
			while ((ret_auth = ssh_userauth_kbdint(retval->ssh_sess, NULL, NULL)) == SSH_AUTH_INFO) {
				for (j = 0; j < ssh_userauth_kbdint_getnprompts(retval->ssh_sess); ++j) {
					prompt = ssh_userauth_kbdint_getprompt(retval->ssh_sess, j, &echo);
					if (prompt == NULL) {
						break;
					}
					answer = callbacks.sshauth_interactive(
						ssh_userauth_kbdint_getname(retval->ssh_sess),
						ssh_userauth_kbdint_getinstruction(retval->ssh_sess),
						prompt, echo);
					if (ssh_userauth_kbdint_setanswer(retval->ssh_sess, j, answer) < 0) {
						free(answer);
						break;
					}
					free(answer);
				}
			}

			if (ret_auth == SSH_AUTH_ERROR) {
				VERB("Authentication failed (%s)", ssh_get_error(retval->ssh_sess));
			}

			break;
		case NC_SSH_AUTH_PUBLIC_KEYS:
			VERB("Publickey athentication");

			for (j = 0; j < SSH_KEYS; ++j) {
				if (callbacks.publickey_filename[j] != NULL && callbacks.privatekey_filename[j] != NULL) {
					break;
				}
			}

			/* if publickeys path not provided, we cannot continue */
			if (j == SSH_KEYS) {
				VERB("No key pair specified.");
				break;
			}

			for (j = 0; j < SSH_KEYS; j++) {
				if (callbacks.privatekey_filename[j] == NULL || callbacks.publickey_filename[j] == NULL) {
					/* key not available */
					continue;
				}

				VERB("Trying to authenticate using %spair %s %s",
						callbacks.key_protected[j] ? "password-protected " : "", callbacks.privatekey_filename[j], callbacks.publickey_filename[j]);

				if (ssh_pki_import_pubkey_file(callbacks.publickey_filename[j], &pubkey) != SSH_OK) {
					WARN("Failed to import the key \"%s\".", callbacks.publickey_filename[j]);
					continue;
				}
				ret_auth = ssh_userauth_try_publickey(retval->ssh_sess, NULL, pubkey);
				if (ret_auth == SSH_AUTH_DENIED || ret_auth == SSH_AUTH_PARTIAL) {
					ssh_key_free(pubkey);
					continue;
				}
				if (ret_auth == SSH_AUTH_ERROR) {
					ERROR("Authentication failed (%s)", ssh_get_error(retval->ssh_sess));
					ssh_key_free(pubkey);
					break;
				}

				if (callbacks.key_protected[j]) {
					s = callbacks.sshauth_passphrase(username, host, callbacks.privatekey_filename[j]);
				} else {
					s = NULL;
				}

				if (ssh_pki_import_privkey_file(callbacks.privatekey_filename[j], s, NULL, NULL, &privkey) != SSH_OK) {
					WARN("Failed to import the key \"%s\".", callbacks.privatekey_filename[j])
					if (s != NULL) {
						memset(s, 0, strlen(s));
						free(s);
					}
					ssh_key_free(pubkey);
					continue;
				}

				if (s != NULL) {
					memset(s, 0, strlen(s));
					free(s);
				}

				ret_auth = ssh_userauth_publickey(retval->ssh_sess, NULL, privkey);
				ssh_key_free(pubkey);
				ssh_key_free(privkey);

				if (ret_auth == SSH_AUTH_ERROR) {
					ERROR("Authentication failed (%s)", ssh_get_error(retval->ssh_sess));
				}
				if (ret_auth == SSH_AUTH_SUCCESS) {
					break;
				}
			}
			break;
		}

		if (ret_auth == SSH_AUTH_SUCCESS) {
			break;
		}
	}

	/* check a state of authentication */
	if (ret_auth != SSH_AUTH_SUCCESS) {
		ERROR("Authentication failed.");
		goto shutdown;
	}

	/* open a channel */
	retval->ssh_chan = ssh_channel_new(retval->ssh_sess);
	if (ssh_channel_open_session(retval->ssh_chan) != SSH_OK) {
		ssh_channel_free(retval->ssh_chan);
		retval->ssh_chan = NULL;
		ERROR("Opening the SSH channel failed (%s)", ssh_get_error(retval->ssh_sess));
		goto shutdown;
	}

	/* execute the NETCONF subsystem on the channel */
	if (ssh_channel_request_subsystem(retval->ssh_chan, "netconf") != SSH_OK) {
		ERROR("Starting the netconf SSH subsystem failed (%s)", ssh_get_error(retval->ssh_sess));
		goto shutdown;
	}

	return (retval);

shutdown:

	/* cleanup */
	nc_session_close(retval, NC_SESSION_TERM_OTHER);
	nc_session_free(retval);

	return (NULL);
}

/* definition in transport.c */
int transport_connect_socket(const char* host, const char* port);

/*
 * libssh variant - use internal SSH client implementation using libssh
 */
struct nc_session *nc_session_connect_ssh(const char* username, const char* host, const char* port)
{
	struct nc_session *retval = NULL;
	int sock = -1;

	sock = transport_connect_socket(host, port);
	if (sock == -1) {
		return (NULL);
	}

	retval = nc_session_connect_libssh_socket(username, host, sock);
	if (retval != NULL) {
		retval->hostname = strdup(host);
		retval->port = strdup(port);
	} else {
		close(sock);
	}

	return (retval);
}

struct nc_session *nc_session_connect_libssh_channel(struct nc_session *session)
{
	struct nc_session *retval;
	pthread_mutexattr_t mattr;
	int r;

	/* allocate netconf session structure */
	retval = calloc(1, sizeof(struct nc_session));
	if (retval == NULL) {
		ERROR("Memory allocation failed (%s)", strerror(errno));
		return (NULL);
	}
	if ((retval->stats = malloc (sizeof (struct nc_session_stats))) == NULL) {
		ERROR("Memory allocation failed (%s)", strerror(errno));
		free(retval);
		return NULL;
	}

	retval->transport_socket = session->transport_socket;
	retval->fd_input = -1;
	retval->fd_output = -1;
	retval->hostname = session->hostname;
	retval->username = session->username;
	retval->port = session->port;
	retval->msgid = 1;

	/* shared resources with the original session */
	retval->ssh_sess = session->ssh_sess;
	/*
	 * libssh is quite stupid - it provides multiple channels inside a single
	 * session, but it does not allow multiple threads to work with these
	 * channels, so we have to share mutex of the master
	 * session to control access to each SSH channel
	 */
	retval->mut_channel = session->mut_channel;

	if (pthread_mutexattr_init(&mattr) != 0) {
		ERROR("Memory allocation failed (%s:%d).", __FILE__, __LINE__);
		return (NULL);
	}
	pthread_mutexattr_settype(&mattr, PTHREAD_MUTEX_RECURSIVE);
	if ((r = pthread_mutex_init(&(retval->mut_mqueue), &mattr)) != 0 ||
			(r = pthread_mutex_init(&(retval->mut_equeue), &mattr)) != 0 ||
			(r = pthread_mutex_init(&(retval->mut_ntf), &mattr)) != 0 ||
			(r = pthread_mutex_init(&(retval->mut_session), &mattr)) != 0) {
		ERROR("Mutex initialization failed (%s).", strerror(r));
		pthread_mutexattr_destroy(&mattr);
		return (NULL);
	}
	pthread_mutexattr_destroy(&mattr);

	/* open a separated channel */
	DBG_LOCK("mut_channel");
	pthread_mutex_lock(session->mut_channel);
	retval->ssh_chan = ssh_channel_new(retval->ssh_sess);
	if (ssh_channel_open_session(retval->ssh_chan) != SSH_OK) {
		DBG_UNLOCK("mut_channel");
		pthread_mutex_unlock(session->mut_channel);
		ERROR("Opening the SSH channel failed (%s)", ssh_get_error(retval->ssh_sess));
		goto shutdown;
	}

	/* execute the NETCONF subsystem on the channel */
	if (ssh_channel_request_subsystem(retval->ssh_chan, "netconf") != SSH_OK) {
		DBG_UNLOCK("mut_channel");
		pthread_mutex_unlock(session->mut_channel);
		ERROR("Starting the netconf SSH subsystem failed (%s)", ssh_get_error(retval->ssh_sess));
		goto shutdown;
	}
	DBG_UNLOCK("mut_channel");
	pthread_mutex_unlock(session->mut_channel);

	retval->status = NC_SESSION_STATUS_WORKING;

	return (retval);
shutdown:

	/* cleanup */
	if (retval->ssh_chan != NULL) {
		DBG_LOCK("mut_channel");
		pthread_mutex_lock(session->mut_channel);
		ssh_channel_free(retval->ssh_chan);
		DBG_UNLOCK("mut_channel");
		pthread_mutex_unlock(session->mut_channel);
	}
	if (retval) {
		free(retval->stats);
		pthread_mutex_destroy(&(retval->mut_mqueue));
		pthread_mutex_destroy(&(retval->mut_equeue));
		pthread_mutex_destroy(&(retval->mut_ntf));
		pthread_mutex_destroy(&(retval->mut_session));
		free(retval);
	}
	return (NULL);
}

#else /* DISABLE_LIBSSH */

struct nc_msg* read_hello_openssh(struct nc_session *session)
{
	struct nc_msg *retval;
	nc_reply* reply;
	xmlNodePtr root;
	unsigned long long int i, size = BUFFER_SIZE;
	char *buffer = NULL, c, *aux_buffer;

	if (!(buffer = (char *) malloc(size * sizeof (char)))) {
		return NULL;
	}
	memset(buffer, '\0', size * sizeof (char));

	/* initial reading */
	while(isspace(buffer[0] = (char) fgetc(session->f_input)));
	for (i = 1; i < strlen(NC_V10_END_MSG); i++) {
		if ((!feof(session->f_input)) && (!ferror(session->f_input))) {
			buffer[i] = (char) fgetc(session->f_input);
		} else {
			free(buffer);
			return NULL;
		}
	}

	/*
	 * read next character and check ending character sequence for
	 * NC_V10_END_MSG
	 */
	if (strcmp(NC_V10_END_MSG, &buffer[i - (unsigned int)strlen(NC_V10_END_MSG)])) {
		while ((!feof(session->f_input)) && (!ferror(session->f_input)) && ((c = (char) fgetc(session->f_input)) != EOF)) {
			if (i == size - 1) { /* buffer is too small */
				/* allocate larger buffer */
				size = 2 * size;
				if (!(aux_buffer = (char *) realloc(buffer, size))) {
					free(buffer); /* free buffer that was too small and reallocation failed */
					return NULL;
				}
				buffer = aux_buffer;
			}
			/* store read character */
			buffer[i] = c;
			i++;

			/* check if the ending character sequence was read */
			if (!(strncmp(NC_V10_END_MSG, &buffer[i - (unsigned int)strlen(NC_V10_END_MSG)], strlen(NC_V10_END_MSG)))) {
				buffer[i - strlen(NC_V10_END_MSG)] = '\0';
				break;
			}
		}
	} else {
		/* message is empty and contains only END-MESSAGE marker */
		/* one option is to return NULL as error:
		 free(buffer);
		 return NULL;
		 * or return empty string (buffer): */
		buffer[0] = '\0';
	}
	fclose(session->f_input);
	session->f_input = NULL;

	/* create the message structure */
	retval = calloc (1, sizeof(struct nc_msg));
	if (retval == NULL) {
		ERROR("Memory reallocation failed (%s:%d).", __FILE__, __LINE__);
		free (buffer);
		goto malformed_msg;
	}

	/* store the received message in libxml2 format */
	retval->doc = xmlReadDoc (BAD_CAST buffer, NULL, NULL, NC_XMLREAD_OPTIONS);
	if (retval->doc == NULL) {
		free (retval);
		free (buffer);
		ERROR("Invalid XML data received.");
		goto malformed_msg;
	}
	free (buffer);

	/* create xpath evaluation context */
	if ((retval->ctxt = xmlXPathNewContext(retval->doc)) == NULL) {
		ERROR("%s: rpc message XPath context cannot be created.", __func__);
		nc_msg_free(retval);
		goto malformed_msg;
	}

	/* register base namespace for the rpc */
	if (xmlXPathRegisterNs(retval->ctxt, BAD_CAST NC_NS_BASE10_ID, BAD_CAST NC_NS_BASE10) != 0) {
		ERROR("Registering base namespace for the message xpath context failed.");
		nc_msg_free(retval);
		goto malformed_msg;
	}

	/* parse and store message type */
	root = xmlDocGetRootElement(retval->doc);
	if (xmlStrcmp (root->name, BAD_CAST "hello") != 0) {
		ERROR("Unexpected (non-hello) message received.");
		nc_msg_free(retval);
		goto malformed_msg;
	} else {
		/* set message type, we have <hello> message */
		retval->type.reply = NC_REPLY_HELLO;
		retval->msgid = NULL;
	}

	return (retval);

malformed_msg:

	if (session->version == NETCONFV11 && session->ssh_session == NULL) {
		/* NETCONF version 1.1 define sending error reply from the server */
		reply = nc_reply_error(nc_err_new(NC_ERR_MALFORMED_MSG));
		if (reply == NULL) {
			ERROR("Unable to create a \'Malformed message\' reply");
			nc_session_close(session, NC_SESSION_TERM_OTHER);
			return (NULL);
		}

		if (nc_session_send_reply(session, NULL, reply) == 0) {
			ERROR("Unable to send a \'Malformed message\' reply");
			nc_session_close(session, NC_SESSION_TERM_OTHER);
			return (NULL);
		}
		nc_reply_free(reply);
	}

	ERROR("Malformed message received, closing the session %s.", session->session_id);
	nc_session_close(session, NC_SESSION_TERM_OTHER);

	return (NULL);
}

/*
 * OpenSSH variant - use a standalone ssh client from OpenSSH
 */
struct nc_session *nc_session_connect_ssh(const char* username, const char* host, const char* port)
{
	struct nc_session *retval = NULL;
	struct passwd *pw;
	pthread_mutexattr_t mattr;
	pid_t sshpid; /* child's PID */
	struct termios termios;
	struct winsize win;
	int pout[2] = {-1, -1}, ssh_in;
	int ssh_fd, count = 0;
	char buffer[BUFFER_SIZE];
	char tmpchar[2];
	char line[81];
	char *s;
	int r;
	int forced = 0; /* force connection to unknown destinations */
	size_t n;
	gid_t newgid, oldgid;
	uid_t newuid, olduid;

	if (access(SSH_PROG, X_OK) != 0) {
		ERROR("Unable to locate or execute ssh(1) application \'%s\' (%s).", SSH_PROG, strerror(errno));
		return (NULL);
	}

	/* get current user if not specified */
	if (username == NULL) {
		pw = getpwuid(getuid());
		if (pw == NULL) {
			/* unable to get correct username (errno from getpwuid) */
			ERROR("Unable to set the username for the SSH connection (%s).", strerror(errno));
			return (NULL);
		} else {
			username = pw->pw_name;
		}
	}

	/* allocate netconf session structure */
	retval = calloc(1, sizeof(struct nc_session));
	if (retval == NULL) {
		ERROR("Memory allocation failed (%s)", strerror(errno));
		return (NULL);
	}
	if ((retval->stats = malloc(sizeof(struct nc_session_stats))) == NULL) {
		ERROR("Memory allocation failed (%s)", strerror(errno));
		free(retval);
		return NULL;
	}
	retval->transport_socket = -1;
	retval->fd_input = -1;
	retval->hostname = strdup(host);
	retval->username = strdup(username);
	retval->port = strdup(port);
	retval->msgid = 1;

	if (pthread_mutexattr_init(&mattr) != 0) {
		ERROR("Memory allocation failed (%s:%d).", __FILE__, __LINE__);
		goto error_cleanup;
	}
	pthread_mutexattr_settype(&mattr, PTHREAD_MUTEX_RECURSIVE);
	retval->mut_channel = (pthread_mutex_t *) calloc(1, sizeof(pthread_mutex_t));
	if ((r = pthread_mutex_init(retval->mut_channel, &mattr)) != 0 ||
			(r = pthread_mutex_init(&(retval->mut_mqueue), &mattr)) != 0 ||
			(r = pthread_mutex_init(&(retval->mut_equeue), &mattr)) != 0 ||
			(r = pthread_mutex_init(&(retval->mut_ntf), &mattr)) != 0 ||
			(r = pthread_mutex_init(&(retval->mut_session), &mattr)) != 0) {
		ERROR("Mutex initialization failed (%s).", strerror(r));
		pthread_mutexattr_destroy(&mattr);
		goto error_cleanup;
	}
	pthread_mutexattr_destroy(&mattr);

	/* create communication pipes */
	if (pipe(pout) == -1) {
		ERROR("%s: Unable to create communication pipes", __func__);
		goto error_cleanup;
	}
	retval->fd_output = pout[1];
	ssh_in = pout[0];

	/* Get current properties of tty */
	ioctl(0, TIOCGWINSZ, &win);
	if (tcgetattr(STDIN_FILENO, &termios) < 0) {
		ERROR("%s", strerror(errno));
		goto error_cleanup;
	}

	/* create child process */
	if ((sshpid = forkpty(&ssh_fd, NULL, &termios, &win)) == -1) {
		ERROR("%s", strerror(errno));
		goto error_cleanup;
	} else if (sshpid == 0) { /* child process*/
		/* close unused ends of communication pipes */
		close(retval->fd_output);

		/* set ends of communication pipes to standard input/output */
		if (dup2(ssh_in, STDIN_FILENO) == -1) {
			ERROR("%s", strerror(errno));
			exit(-1);
		}

		/* drop privileges if any set by the application */
		newgid = getgid();
		oldgid = getegid();
		newuid = getuid();
		olduid = geteuid();
		/* if root privileges are to be dropped, pare down the ancillary groups */
		if (olduid == 0) {
			setgroups(1, &newgid);
		}
		/* drop group privileges */
		if (newgid != oldgid) {
#if !defined(linux)
			setegid(newgid);
			setgid(newgid);
#else
			/*
			 * ignore result using empty if(...) that get rid of a compiler
			 * warning on unused-result
			 */
			if (setregid(newgid, newgid)){}
#endif
		}
		/* drop user privileges */
		if (newuid != olduid) {
#if !defined(linux)
			seteuid(newuid);
			setuid(newuid);
#else
			/*
			 * ignore result using empty if(...) that get rid of a compiler
			 * warning on unused-result
			 */
			if (setreuid(newuid, newuid)){}
#endif
		}

		/* run ssh with parameters to start ssh subsystem on the server */
		execl(SSH_PROG, SSH_PROG, "-l", username, "-p", port, "-s", host, "netconf", NULL);
		ERROR("Executing ssh failed");
		exit(-1);
	} else { /* parent process*/
		DBG("child proces with PID %d forked", (int) sshpid);
		close(ssh_in); pout[0] = -1;
		/* open stream to ssh pseudo terminal */
		/* write there only password/commands for ssh, commands for
		 netopeer-agent are written only through communication pipes
		 (i.e. communication->out file stream). Output from
		 netopeer-agent is then read from ssh pseudo terminal
		 (i.e. communication->in file stream).
		 */
		retval->fd_input = ssh_fd;
		retval->f_input = fdopen(dup(ssh_fd), "a+");
		buffer[0] = '\0';
		/* Read 1 char at a time and build up a string */
		/* This will wait forever until "<" as xml message start is found... */
		DBG("waiting for a password request");
		while ((count++ < BUFFER_SIZE) && (fgets(tmpchar, 2, retval->f_input) != NULL)) {
			strcat(buffer, tmpchar);
			if (((int *) strcasestr(buffer, "password") != NULL) || ((int *) strcasestr(buffer, "enter passphrase"))) {
				/* read rest of the line */
				while ((count++ < BUFFER_SIZE) && (buffer[strlen(buffer) - 1] != ':')) {
					if (fgets(tmpchar, 2, retval->f_input) == NULL) {
						break;
					}
					strcat(buffer, tmpchar);
				}
				DBG("writing the password to ssh");
				//s = callbacks.sshauth_password(username, host);

				fprintf(stdout, "%s ", buffer);
				s = NULL;
				if (system("stty -echo") == -1) {
					ERROR("system() call failed (%s:%d).", __FILE__, __LINE__);
					goto error_cleanup;
				}
				if (getline(&s, &n, stdin) == -1) {
					ERROR("getline() failed (%s:%d).", __FILE__, __LINE__);
					goto error_cleanup;
				}
				if (system("stty echo") == -1) {
					ERROR("system() call failed (%s:%d).", __FILE__, __LINE__);
					goto error_cleanup;
				}

				if (s == NULL) {
					ERROR("Unable to get the password from a user (%s)", strerror(errno));
					goto error_cleanup;
				}
				fprintf(retval->f_input, "%s", s);
				//fprintf(retval->f_input, "\n");
				fflush(retval->f_input);

				/* remove password from the memory */
				memset(s, 0, strlen(s));
				free(s);

				strcpy(buffer, "\0");
				count = 0; /* reset search string */
			}
			if (((int *) strcasestr(buffer, "connecting (yes/no)?") != NULL) || ((int *) strcasestr(buffer, "'yes' or 'no':") != NULL)) {
				switch (forced) {
				case 1:
					fprintf(retval->f_input, "yes");
					DBG("connecting to an unauthenticated host");
					break;
				case 0:
					fprintf(stdout, "%s ", buffer);
					if (fgets(line, 81, stdin) == NULL) {
						WARN("fgets() failed (%s:%d).", __FILE__, __LINE__);
						fprintf(retval->f_input, "no");
						VERB("connecting to an unauthenticated host disabled");
					} else {
						fprintf(retval->f_input, "%s", line);
					}
					break;
				case -1:
					fprintf(stdout, "%s ", buffer);
					fprintf(retval->f_input, "no");
					VERB("connecting to an unauthenticated host disabled");
					break;
				default:
					goto error_cleanup;
				}
				fprintf(retval->f_input, "\n");
				fflush(retval->f_input);
				/*
				 * read written line from terminal to remove it from read buffer,
				 * if(...) just checks results and do nothing to get rid of
				 * a compiler warning on unused-result
				 */
				if (fgets(line, 81, retval->f_input)){}
				line[0] = '\0';                   /* and forget what we read */
				strcpy(buffer, "\0"); count = 0;  /* finally, reset search string */
			}
			if ((int *) strcasestr(buffer, "to the list of known hosts.") != NULL) {
				if (forced != 1) {
					fprintf(stdout, "%s\n", buffer);
					fflush(stdout);
				}
				strcpy(buffer, "\0");
				count = 0; /* reset search string */
			}
			if ((int *) strcasestr(buffer, "No route to host") != NULL) {
				ERROR("%s", buffer);
				goto error_cleanup;
			}
			if ((int *) strcasestr(buffer, "Permission denied") != NULL) {
				ERROR("%s", buffer);
				goto error_cleanup;
			}
			if ((int *) strcasestr(buffer, "Connection refused") != NULL) {
				ERROR("%s", buffer);
				goto error_cleanup;
			}
			if ((int *) strcasestr(buffer, "Connection closed") != NULL) {
				ERROR("%s", buffer);
				goto error_cleanup;
			}
			if ((int *) strcasestr(buffer, "<") != NULL) {
				DBG("XML message begin found, waiting for the password finished");
				ungetc(buffer[strlen(buffer) - 1], retval->f_input);
				break; /* while */
			}
			/* print out other messages */
			if ((int *) strcasestr(buffer, "\n") != NULL) {
				fprintf(stdout, "%s", buffer);
				fflush(stdout);
				strcpy(buffer, "\0");
				count = 0; /* reset search string */
			}
		}
		termios.c_lflag &= ~(ICANON | ISIG | IEXTEN | ECHO);
		termios.c_iflag &= ~(BRKINT | ICRNL | IGNBRK | IGNCR | INLCR | INPCK | ISTRIP | IXON | PARMRK);
		termios.c_oflag &= ~OPOST;
		termios.c_cc[VMIN] = 1;
		termios.c_cc[VTIME] = 0;

		tcsetattr(retval->fd_input, TCSANOW, &termios);
	}

	return (retval);

error_cleanup:

	close(pout[0]);
	close(pout[1]);
	if (retval) {
		free(retval->hostname);
		free(retval->username);
		free(retval->port);

		if (retval->mut_channel) {
			pthread_mutex_destroy(retval->mut_channel);
			free(retval->mut_channel);
		}
		pthread_mutex_destroy(&(retval->mut_mqueue));
		pthread_mutex_destroy(&(retval->mut_equeue));
		pthread_mutex_destroy(&(retval->mut_ntf));
		pthread_mutex_destroy(&(retval->mut_session));

		close(retval->fd_input);
		fclose(retval->f_input);

		free(retval);
	}
	return (NULL);
}

#endif /* DISABLE_LIBSSH */<|MERGE_RESOLUTION|>--- conflicted
+++ resolved
@@ -272,21 +272,9 @@
 		case NC_SSH_AUTH_PASSWORD:
 			VERB("Password authentication (host %s, user %s)", host, username);
 			s = callbacks.sshauth_password(username, host);
-<<<<<<< HEAD
-			if (!s || libssh2_userauth_password(retval->ssh_session, username, s) != 0) {
-				err_msg = NULL;
-				if (s) {
-					memset(s, 0, strlen(s));
-					libssh2_session_last_error(retval->ssh_session, &err_msg, NULL, 0);
-				}
-				VERB("Authentication failed (%s)", err_msg ? err_msg : "");
-			} else {
-				memset(s, 0, strlen(s));
-=======
 			if ((ret_auth = ssh_userauth_password(retval->ssh_sess, username, s)) != SSH_AUTH_SUCCESS) {
 				memset(s, 0, strlen(s));
 				VERB("Authentication failed (%s)", ssh_get_error(retval->ssh_sess));
->>>>>>> 7606dc10
 			}
 			free(s);
 			break;
