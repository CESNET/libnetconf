--- conflicted
+++ resolved
@@ -135,11 +135,7 @@
 <div id="nav-path" class="navpath"><!-- id is needed for treeview function! -->
   <ul>
     <li class="navelem"><a class="el" href="../../dir_68267d1309a1af8e8297ef4c3efbcdba.html">src</a></li><li class="navelem"><a class="el" href="../../d1/d87/libnetconf_8h.html">libnetconf.h</a></li>
-<<<<<<< HEAD
-    <li class="footer">Generated on Mon May 6 2013 15:55:07 for libnetconf by
-=======
-    <li class="footer">Generated on Fri May 3 2013 16:45:54 for libnetconf by
->>>>>>> 4742cefc
+    <li class="footer">Generated on Tue May 7 2013 12:44:54 for libnetconf by
     <a href="http://www.doxygen.org/index.html">
     <img class="footer" src="../../doxygen.png" alt="doxygen"/></a> 1.8.3.1 </li>
   </ul>
