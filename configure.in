--- conflicted
+++ resolved
@@ -545,13 +545,8 @@
 AC_FUNC_MMAP
 AC_FUNC_REALLOC
 AC_CHECK_FUNCS([ftruncate memset mkdir munmap socket strcasecmp strchr strdup strerror strrchr strstr strtol strtoul])
-<<<<<<< HEAD
-if test "$libssh2" = "no"; then
-	AC_CHECK_FUNC([dup2])
-=======
 if test "$libssh" = "no"; then
 	AC_CHECK_FUNCS([dup2])
->>>>>>> 7606dc10
 fi
 AC_CHECK_FUNC([eaccess], [HAVE_EACCESS="#define HAVE_EACCESS"], [HAVE_EACCESS="#undef HAVE_EACCESS"] )
 
